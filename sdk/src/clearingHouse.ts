--- conflicted
+++ resolved
@@ -16,14 +16,11 @@
 	TradeHistoryAccount,
 	UserAccount,
 	Market,
-<<<<<<< HEAD
 	OrderHistoryAccount,
 	OrderStateAccount,
 	OrderParams,
 	Order,
-=======
 	ExtendedCurveHistoryAccount,
->>>>>>> f837f97a
 } from './types';
 import * as anchor from '@project-serum/anchor';
 import clearingHouseIDL from './idl/clearing_house.json';
