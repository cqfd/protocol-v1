import {
	ConfirmOptions,
	Connection,
	PublicKey,
	SYSVAR_RENT_PUBKEY,
	TransactionSignature,
} from '@solana/web3.js';
<<<<<<< HEAD
import {
	FeeStructure,
	IWallet,
	OracleGuardRails,
	OracleSource,
	OrderFillerRewardStructure,
} from './types';
import { BN, Idl, Program, Provider } from '@project-serum/anchor';
=======
import { FeeStructure, IWallet, OracleGuardRails, OracleSource } from './types';
import { BN, Provider } from '@project-serum/anchor';
>>>>>>> 6039f803
import * as anchor from '@project-serum/anchor';
import {
	getClearingHouseStateAccountPublicKey,
	getClearingHouseStateAccountPublicKeyAndNonce,
	getOrderStateAccountPublicKeyAndNonce,
} from './addresses';
import { TOKEN_PROGRAM_ID } from '@solana/spl-token';
import { ClearingHouse } from './clearingHouse';
import { PEG_PRECISION } from './constants/numericConstants';
import { calculateTargetPriceTrade } from './math/trade';
import { calculateAmmReservesAfterSwap, getSwapDirection } from './math/amm';
import {
	getAdmin,
	getWebSocketClearingHouseConfig,
} from './factory/clearingHouse';

export class Admin extends ClearingHouse {
	public static from(
		connection: Connection,
		wallet: IWallet,
		clearingHouseProgramId: PublicKey,
		opts: ConfirmOptions = Provider.defaultOptions()
	): Admin {
		const config = getWebSocketClearingHouseConfig(
			connection,
			wallet,
			clearingHouseProgramId,
			opts
		);
		return getAdmin(config);
	}

	public async initialize(
		usdcMint: PublicKey,
		adminControlsPrices: boolean
	): Promise<
		[TransactionSignature, TransactionSignature, TransactionSignature]
	> {
		const stateAccountRPCResponse = await this.connection.getParsedAccountInfo(
			await this.getStatePublicKey()
		);
		if (stateAccountRPCResponse.value !== null) {
			throw new Error('Clearing house already initialized');
		}

		const [collateralVaultPublicKey, collateralVaultNonce] =
			await PublicKey.findProgramAddress(
				[Buffer.from(anchor.utils.bytes.utf8.encode('collateral_vault'))],
				this.program.programId
			);

		const [collateralVaultAuthority, _collateralVaultAuthorityNonce] =
			await PublicKey.findProgramAddress(
				[collateralVaultPublicKey.toBuffer()],
				this.program.programId
			);

		const [insuranceVaultPublicKey, insuranceVaultNonce] =
			await PublicKey.findProgramAddress(
				[Buffer.from(anchor.utils.bytes.utf8.encode('insurance_vault'))],
				this.program.programId
			);

		const [insuranceVaultAuthority, _insuranceVaultAuthorityNonce] =
			await PublicKey.findProgramAddress(
				[insuranceVaultPublicKey.toBuffer()],
				this.program.programId
			);

		const markets = anchor.web3.Keypair.generate();
		const depositHistory = anchor.web3.Keypair.generate();
		const fundingRateHistory = anchor.web3.Keypair.generate();
		const fundingPaymentHistory = anchor.web3.Keypair.generate();
		const tradeHistory = anchor.web3.Keypair.generate();
		const liquidationHistory = anchor.web3.Keypair.generate();
		const curveHistory = anchor.web3.Keypair.generate();

		const [clearingHouseStatePublicKey, clearingHouseNonce] =
			await getClearingHouseStateAccountPublicKeyAndNonce(
				this.program.programId
			);
		const initializeTx = await this.program.transaction.initialize(
			clearingHouseNonce,
			collateralVaultNonce,
			insuranceVaultNonce,
			adminControlsPrices,
			{
				accounts: {
					admin: this.wallet.publicKey,
					state: clearingHouseStatePublicKey,
					collateralMint: usdcMint,
					collateralVault: collateralVaultPublicKey,
					collateralVaultAuthority: collateralVaultAuthority,
					insuranceVault: insuranceVaultPublicKey,
					insuranceVaultAuthority: insuranceVaultAuthority,
					markets: markets.publicKey,
					rent: SYSVAR_RENT_PUBKEY,
					systemProgram: anchor.web3.SystemProgram.programId,
					tokenProgram: TOKEN_PROGRAM_ID,
				},
				instructions: [
					await this.program.account.markets.createInstruction(markets),
				],
			}
		);

		const initializeTxSig = await this.txSender.send(
			initializeTx,
			[markets],
			this.opts
		);

		const initializeHistoryTx =
			await this.program.transaction.initializeHistory({
				accounts: {
					admin: this.wallet.publicKey,
					state: clearingHouseStatePublicKey,
					depositHistory: depositHistory.publicKey,
					fundingRateHistory: fundingRateHistory.publicKey,
					fundingPaymentHistory: fundingPaymentHistory.publicKey,
					tradeHistory: tradeHistory.publicKey,
					liquidationHistory: liquidationHistory.publicKey,
					curveHistory: curveHistory.publicKey,
					rent: SYSVAR_RENT_PUBKEY,
					systemProgram: anchor.web3.SystemProgram.programId,
				},
				instructions: [
					await this.program.account.fundingRateHistory.createInstruction(
						fundingRateHistory
					),
					await this.program.account.fundingPaymentHistory.createInstruction(
						fundingPaymentHistory
					),
					await this.program.account.tradeHistory.createInstruction(
						tradeHistory
					),
					await this.program.account.liquidationHistory.createInstruction(
						liquidationHistory
					),
					await this.program.account.depositHistory.createInstruction(
						depositHistory
					),
					await this.program.account.extendedCurveHistory.createInstruction(
						curveHistory
					),
				],
			});

		const initializeHistoryTxSig = await this.txSender.send(
			initializeHistoryTx,
			[
				depositHistory,
				fundingPaymentHistory,
				tradeHistory,
				liquidationHistory,
				fundingRateHistory,
				curveHistory,
			],
			this.opts
		);

		const initializeOrderStateTxSig = await this.initializeOrderState();

		return [initializeTxSig, initializeHistoryTxSig, initializeOrderStateTxSig];
	}

	public async initializeOrderState(): Promise<TransactionSignature> {
		const orderHistory = anchor.web3.Keypair.generate();
		const [orderStatePublicKey, orderStateNonce] =
			await getOrderStateAccountPublicKeyAndNonce(this.program.programId);
		const clearingHouseStatePublicKey =
			await getClearingHouseStateAccountPublicKey(this.program.programId);

		const initializeOrderStateTx =
			await this.program.transaction.initializeOrderState(orderStateNonce, {
				accounts: {
					admin: this.wallet.publicKey,
					state: clearingHouseStatePublicKey,
					orderHistory: orderHistory.publicKey,
					orderState: orderStatePublicKey,
					rent: SYSVAR_RENT_PUBKEY,
					systemProgram: anchor.web3.SystemProgram.programId,
				},
				instructions: [
					await this.program.account.orderHistory.createInstruction(
						orderHistory
					),
				],
			});

		return await this.txSender.send(
			initializeOrderStateTx,
			[orderHistory],
			this.opts
		);
	}

	public async initializeMarket(
		marketIndex: BN,
		priceOracle: PublicKey,
		baseAssetReserve: BN,
		quoteAssetReserve: BN,
		periodicity: BN,
		pegMultiplier: BN = PEG_PRECISION
	): Promise<TransactionSignature> {
		if (this.getMarketsAccount().markets[marketIndex.toNumber()].initialized) {
			throw Error(`MarketIndex ${marketIndex.toNumber()} already initialized`);
		}

		const initializeMarketTx = await this.program.transaction.initializeMarket(
			marketIndex,
			baseAssetReserve,
			quoteAssetReserve,
			periodicity,
			pegMultiplier,
			{
				accounts: {
					state: await this.getStatePublicKey(),
					admin: this.wallet.publicKey,
					oracle: priceOracle,
					markets: this.getStateAccount().markets,
				},
			}
		);
		return await this.txSender.send(initializeMarketTx, [], this.opts);
	}

	public async moveAmmPrice(
		baseAssetReserve: BN,
		quoteAssetReserve: BN,
		marketIndex: BN
	): Promise<TransactionSignature> {
		const state = this.getStateAccount();
		return await this.program.rpc.moveAmmPrice(
			baseAssetReserve,
			quoteAssetReserve,
			marketIndex,
			{
				accounts: {
					state: await this.getStatePublicKey(),
					admin: this.wallet.publicKey,
					markets: state.markets,
				},
			}
		);
	}

	public async updateK(
		sqrtK: BN,
		marketIndex: BN
	): Promise<TransactionSignature> {
		const state = this.getStateAccount();
		const markets = this.getMarketsAccount();
		const marketData = markets.markets[marketIndex.toNumber()];
		const ammData = marketData.amm;

		return await this.program.rpc.updateK(sqrtK, marketIndex, {
			accounts: {
				state: await this.getStatePublicKey(),
				admin: this.wallet.publicKey,
				markets: state.markets,
				curveHistory: state.extendedCurveHistory,
				oracle: ammData.oracle,
			},
		});
	}

	public async updateCurveHistory(): Promise<TransactionSignature> {
		const extendedCurveHistory = anchor.web3.Keypair.generate();

		const state = this.getStateAccount();
		return await this.program.rpc.updateCurveHistory({
			accounts: {
				state: await this.getStatePublicKey(),
				admin: this.wallet.publicKey,
				curveHistory: state.curveHistory,
				extendedCurveHistory: extendedCurveHistory.publicKey,
			},
			instructions: [
				await this.program.account.extendedCurveHistory.createInstruction(
					extendedCurveHistory
				),
			],
			signers: [extendedCurveHistory],
		});
	}

	public async moveAmmToPrice(
		marketIndex: BN,
		targetPrice: BN
	): Promise<TransactionSignature> {
		const market = this.getMarket(marketIndex);

		const [direction, tradeSize, _] = calculateTargetPriceTrade(
			market,
			targetPrice
		);

		const [newQuoteAssetAmount, newBaseAssetAmount] =
			calculateAmmReservesAfterSwap(
				market.amm,
				'quote',
				tradeSize,
				getSwapDirection('quote', direction)
			);

		const state = this.getStateAccount();
		return await this.program.rpc.moveAmmPrice(
			newBaseAssetAmount,
			newQuoteAssetAmount,
			marketIndex,
			{
				accounts: {
					state: await this.getStatePublicKey(),
					admin: this.wallet.publicKey,
					markets: state.markets,
				},
			}
		);
	}

	public async repegAmmCurve(
		newPeg: BN,
		marketIndex: BN
	): Promise<TransactionSignature> {
		const state = this.getStateAccount();
		const markets = this.getMarketsAccount();
		const marketData = markets.markets[marketIndex.toNumber()];
		const ammData = marketData.amm;

		return await this.program.rpc.repegAmmCurve(newPeg, marketIndex, {
			accounts: {
				state: await this.getStatePublicKey(),
				admin: this.wallet.publicKey,
				oracle: ammData.oracle,
				markets: state.markets,
				curveHistory: state.extendedCurveHistory,
			},
		});
	}

	public async updateAmmOracleTwap(
		marketIndex: BN
	): Promise<TransactionSignature> {
		const state = this.getStateAccount();
		const markets = this.getMarketsAccount();
		const marketData = markets.markets[marketIndex.toNumber()];
		const ammData = marketData.amm;

		return await this.program.rpc.updateAmmOracleTwap(marketIndex, {
			accounts: {
				state: await this.getStatePublicKey(),
				admin: this.wallet.publicKey,
				oracle: ammData.oracle,
				markets: state.markets,
				curveHistory: state.extendedCurveHistory,
			},
		});
	}

	public async resetAmmOracleTwap(
		marketIndex: BN
	): Promise<TransactionSignature> {
		const state = this.getStateAccount();
		const markets = this.getMarketsAccount();
		const marketData = markets.markets[marketIndex.toNumber()];
		const ammData = marketData.amm;

		return await this.program.rpc.resetAmmOracleTwap(marketIndex, {
			accounts: {
				state: await this.getStatePublicKey(),
				admin: this.wallet.publicKey,
				oracle: ammData.oracle,
				markets: state.markets,
				curveHistory: state.extendedCurveHistory,
			},
		});
	}

	public async withdrawFromInsuranceVault(
		amount: BN,
		recipient: PublicKey
	): Promise<TransactionSignature> {
		const state = await this.getStateAccount();
		return await this.program.rpc.withdrawFromInsuranceVault(amount, {
			accounts: {
				admin: this.wallet.publicKey,
				state: await this.getStatePublicKey(),
				insuranceVault: state.insuranceVault,
				insuranceVaultAuthority: state.insuranceVaultAuthority,
				recipient: recipient,
				tokenProgram: TOKEN_PROGRAM_ID,
			},
		});
	}

	public async withdrawFees(
		marketIndex: BN,
		amount: BN,
		recipient: PublicKey
	): Promise<TransactionSignature> {
		const state = await this.getStateAccount();
		return await this.program.rpc.withdrawFees(marketIndex, amount, {
			accounts: {
				admin: this.wallet.publicKey,
				state: await this.getStatePublicKey(),
				markets: state.markets,
				collateralVault: state.collateralVault,
				collateralVaultAuthority: state.collateralVaultAuthority,
				recipient: recipient,
				tokenProgram: TOKEN_PROGRAM_ID,
			},
		});
	}

	public async withdrawFromInsuranceVaultToMarket(
		marketIndex: BN,
		amount: BN
	): Promise<TransactionSignature> {
		const state = await this.getStateAccount();
		return await this.program.rpc.withdrawFromInsuranceVaultToMarket(
			marketIndex,
			amount,
			{
				accounts: {
					admin: this.wallet.publicKey,
					state: await this.getStatePublicKey(),
					markets: state.markets,
					insuranceVault: state.insuranceVault,
					insuranceVaultAuthority: state.insuranceVaultAuthority,
					collateralVault: state.collateralVault,
					tokenProgram: TOKEN_PROGRAM_ID,
				},
			}
		);
	}

	public async updateAdmin(admin: PublicKey): Promise<TransactionSignature> {
		return await this.program.rpc.updateAdmin(admin, {
			accounts: {
				admin: this.wallet.publicKey,
				state: await this.getStatePublicKey(),
			},
		});
	}

	public async updateMarginRatio(
		marginRatioInitial: BN,
		marginRatioPartial: BN,
		marginRatioMaintenance: BN
	): Promise<TransactionSignature> {
		return await this.program.rpc.updateMarginRatio(
			marginRatioInitial,
			marginRatioPartial,
			marginRatioMaintenance,
			{
				accounts: {
					admin: this.wallet.publicKey,
					state: await this.getStatePublicKey(),
				},
			}
		);
	}

	public async updatePartialLiquidationClosePercentage(
		numerator: BN,
		denominator: BN
	): Promise<TransactionSignature> {
		return await this.program.rpc.updatePartialLiquidationClosePercentage(
			numerator,
			denominator,
			{
				accounts: {
					admin: this.wallet.publicKey,
					state: await this.getStatePublicKey(),
				},
			}
		);
	}

	public async updatePartialLiquidationPenaltyPercentage(
		numerator: BN,
		denominator: BN
	): Promise<TransactionSignature> {
		return await this.program.rpc.updatePartialLiquidationPenaltyPercentage(
			numerator,
			denominator,
			{
				accounts: {
					admin: this.wallet.publicKey,
					state: await this.getStatePublicKey(),
				},
			}
		);
	}

	public async updateFullLiquidationPenaltyPercentage(
		numerator: BN,
		denominator: BN
	): Promise<TransactionSignature> {
		return await this.program.rpc.updateFullLiquidationPenaltyPercentage(
			numerator,
			denominator,
			{
				accounts: {
					admin: this.wallet.publicKey,
					state: await this.getStatePublicKey(),
				},
			}
		);
	}

	public async updatePartialLiquidationShareDenominator(
		denominator: BN
	): Promise<TransactionSignature> {
		return await this.program.rpc.updatePartialLiquidationLiquidatorShareDenominator(
			denominator,
			{
				accounts: {
					admin: this.wallet.publicKey,
					state: await this.getStatePublicKey(),
				},
			}
		);
	}

	public async updateFullLiquidationShareDenominator(
		denominator: BN
	): Promise<TransactionSignature> {
		return await this.program.rpc.updateFullLiquidationLiquidatorShareDenominator(
			denominator,
			{
				accounts: {
					admin: this.wallet.publicKey,
					state: await this.getStatePublicKey(),
				},
			}
		);
	}

	public async updateOrderFillerRewardStructure(
		orderFillerRewardStructure: OrderFillerRewardStructure
	): Promise<TransactionSignature> {
		return await this.program.rpc.updateOrderFillerRewardStructure(
			orderFillerRewardStructure,
			{
				accounts: {
					admin: this.wallet.publicKey,
					state: await this.getStatePublicKey(),
					orderState: await this.getOrderStatePublicKey(),
				},
			}
		);
	}

	public async updateFee(fees: FeeStructure): Promise<TransactionSignature> {
		return await this.program.rpc.updateFee(fees, {
			accounts: {
				admin: this.wallet.publicKey,
				state: await this.getStatePublicKey(),
			},
		});
	}

	public async updateOracleGuardRails(
		oracleGuardRails: OracleGuardRails
	): Promise<TransactionSignature> {
		return await this.program.rpc.updateOracleGuardRails(oracleGuardRails, {
			accounts: {
				admin: this.wallet.publicKey,
				state: await this.getStatePublicKey(),
			},
		});
	}

	public async updateMarketOracle(
		marketIndex: BN,
		oracle: PublicKey,
		oracleSource: OracleSource
	): Promise<TransactionSignature> {
		const state = this.getStateAccount();
		return await this.program.rpc.updateMarketOracle(
			marketIndex,
			oracle,
			oracleSource,
			{
				accounts: {
					admin: this.wallet.publicKey,
					state: await this.getStatePublicKey(),
					markets: state.markets,
				},
			}
		);
	}

	public async updateMarketMinimumQuoteAssetTradeSize(
		marketIndex: BN,
		minimumTradeSize: BN
	): Promise<TransactionSignature> {
		const state = this.getStateAccount();
		return await this.program.rpc.updateMarketMinimumQuoteAssetTradeSize(
			marketIndex,
			minimumTradeSize,
			{
				accounts: {
					admin: this.wallet.publicKey,
					state: await this.getStatePublicKey(),
					markets: state.markets,
				},
			}
		);
	}

	public async updateMarketMinimumBaseAssetTradeSize(
		marketIndex: BN,
		minimumTradeSize: BN
	): Promise<TransactionSignature> {
		const state = this.getStateAccount();
		return await this.program.rpc.updateMarketMinimumBaseAssetTradeSize(
			marketIndex,
			minimumTradeSize,
			{
				accounts: {
					admin: this.wallet.publicKey,
					state: await this.getStatePublicKey(),
					markets: state.markets,
				},
			}
		);
	}

	public async updateWhitelistMint(
		whitelistMint?: PublicKey
	): Promise<TransactionSignature> {
		return await this.program.rpc.updateWhitelistMint(whitelistMint, {
			accounts: {
				admin: this.wallet.publicKey,
				state: await this.getStatePublicKey(),
			},
		});
	}

	public async updateDiscountMint(
		discountMint: PublicKey
	): Promise<TransactionSignature> {
		return await this.program.rpc.updateDiscountMint(discountMint, {
			accounts: {
				admin: this.wallet.publicKey,
				state: await this.getStatePublicKey(),
			},
		});
	}

	public async updateMaxDeposit(maxDeposit: BN): Promise<TransactionSignature> {
		return await this.program.rpc.updateMaxDeposit(maxDeposit, {
			accounts: {
				admin: this.wallet.publicKey,
				state: await this.getStatePublicKey(),
			},
		});
	}

	public async updateFundingPaused(
		fundingPaused: boolean
	): Promise<TransactionSignature> {
		return await this.program.rpc.updateFundingPaused(fundingPaused, {
			accounts: {
				admin: this.wallet.publicKey,
				state: await this.getStatePublicKey(),
			},
		});
	}

	public async updateExchangePaused(
		exchangePaused: boolean
	): Promise<TransactionSignature> {
		return await this.program.rpc.updateExchangePaused(exchangePaused, {
			accounts: {
				admin: this.wallet.publicKey,
				state: await this.getStatePublicKey(),
			},
		});
	}

	public async disableAdminControlsPrices(): Promise<TransactionSignature> {
		return await this.program.rpc.disableAdminControlsPrices({
			accounts: {
				admin: this.wallet.publicKey,
				state: await this.getStatePublicKey(),
			},
		});
	}
}<|MERGE_RESOLUTION|>--- conflicted
+++ resolved
@@ -5,7 +5,6 @@
 	SYSVAR_RENT_PUBKEY,
 	TransactionSignature,
 } from '@solana/web3.js';
-<<<<<<< HEAD
 import {
 	FeeStructure,
 	IWallet,
@@ -13,11 +12,7 @@
 	OracleSource,
 	OrderFillerRewardStructure,
 } from './types';
-import { BN, Idl, Program, Provider } from '@project-serum/anchor';
-=======
-import { FeeStructure, IWallet, OracleGuardRails, OracleSource } from './types';
 import { BN, Provider } from '@project-serum/anchor';
->>>>>>> 6039f803
 import * as anchor from '@project-serum/anchor';
 import {
 	getClearingHouseStateAccountPublicKey,
