import {
	AccountSubscriber,
	NotSubscribedError,
	UserAccountEvents,
	UserAccountSubscriber,
} from './types';
import { Program } from '@project-serum/anchor';
import StrictEventEmitter from 'strict-event-emitter-types';
import { EventEmitter } from 'events';
import { PublicKey } from '@solana/web3.js';
import {
	getUserAccountPublicKey,
	getUserOrdersAccountPublicKey,
} from '../addresses';
import { WebSocketAccountSubscriber } from './webSocketAccountSubscriber';
import { UserAccount, UserOrdersAccount, UserPositionsAccount } from '../types';

export class DefaultUserAccountSubscriber implements UserAccountSubscriber {
	isSubscribed: boolean;
	program: Program;
	eventEmitter: StrictEventEmitter<EventEmitter, UserAccountEvents>;
	authority: PublicKey;

	userDataAccountSubscriber: AccountSubscriber<UserAccount>;
	userPositionsAccountSubscriber: AccountSubscriber<UserPositionsAccount>;
	userOrdersAccountSubscriber: AccountSubscriber<UserOrdersAccount>;

	public constructor(program: Program, authority: PublicKey) {
		this.isSubscribed = false;
		this.program = program;
		this.authority = authority;
		this.eventEmitter = new EventEmitter();
	}

	async subscribe(): Promise<boolean> {
		if (this.isSubscribed) {
			return true;
		}

		const userPublicKey = await getUserAccountPublicKey(
			this.program.programId,
			this.authority
		);
		this.userDataAccountSubscriber = new WebSocketAccountSubscriber(
			'user',
			this.program,
			userPublicKey
		);
		await this.userDataAccountSubscriber.subscribe((data: UserAccount) => {
			this.eventEmitter.emit('userAccountData', data);
			this.eventEmitter.emit('update');
		});

		const userAccountData = this.userDataAccountSubscriber.data;
		this.userPositionsAccountSubscriber = new WebSocketAccountSubscriber(
			'userPositions',
			this.program,
			userAccountData.positions
		);

		await this.userPositionsAccountSubscriber.subscribe(
			(data: UserPositionsAccount) => {
				this.eventEmitter.emit('userPositionsData', data);
				this.eventEmitter.emit('update');
			}
		);

		const userOrdersPublicKey = await getUserOrdersAccountPublicKey(
			this.program.programId,
			this.authority
		);

		this.userOrdersAccountSubscriber = new WebSocketAccountSubscriber(
			'userOrders',
			this.program,
			userOrdersPublicKey
		);
		await this.userOrdersAccountSubscriber.subscribe(
			(data: UserOrdersAccount) => {
				this.eventEmitter.emit('userOrdersData', data);
				this.eventEmitter.emit('update');
			}
		);

		this.eventEmitter.emit('update');
		this.isSubscribed = true;
		return true;
	}

	async fetch(): Promise<void> {
		await Promise.all([
			this.userDataAccountSubscriber.fetch(),
			this.userPositionsAccountSubscriber.fetch(),
			this.userOrdersAccountSubscriber.fetch(),
		]);
	}

	async unsubscribe(): Promise<void> {
		if (!this.isSubscribed) {
			return;
		}

<<<<<<< HEAD
		this.userDataAccountSubscriber.unsubscribe();
		this.userPositionsAccountSubscriber.unsubscribe();
		this.userOrdersAccountSubscriber.unsubscribe();
=======
		await this.userDataAccountSubscriber.unsubscribe();
		await this.userPositionsAccountSubscriber.unsubscribe();
>>>>>>> f837f97a

		this.isSubscribed = false;
	}

	assertIsSubscribed(): void {
		if (!this.isSubscribed) {
			throw new NotSubscribedError(
				'You must call `subscribe` before using this function'
			);
		}
	}

	public getUserAccount(): UserAccount {
		this.assertIsSubscribed();
		return this.userDataAccountSubscriber.data;
	}

	public getUserPositionsAccount(): UserPositionsAccount {
		this.assertIsSubscribed();
		return this.userPositionsAccountSubscriber.data;
	}

	public getUserOrdersAccount(): UserOrdersAccount {
		return this.userOrdersAccountSubscriber.data;
	}
}<|MERGE_RESOLUTION|>--- conflicted
+++ resolved
@@ -100,14 +100,9 @@
 			return;
 		}
 
-<<<<<<< HEAD
-		this.userDataAccountSubscriber.unsubscribe();
-		this.userPositionsAccountSubscriber.unsubscribe();
-		this.userOrdersAccountSubscriber.unsubscribe();
-=======
 		await this.userDataAccountSubscriber.unsubscribe();
 		await this.userPositionsAccountSubscriber.unsubscribe();
->>>>>>> f837f97a
+		await this.userOrdersAccountSubscriber.unsubscribe();
 
 		this.isSubscribed = false;
 	}
