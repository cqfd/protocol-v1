--- conflicted
+++ resolved
@@ -141,128 +141,6 @@
 }
 
 /**
-<<<<<<< HEAD
-=======
- * Helper function calculating adjust k cost
- * @param market
- * @param marketIndex
- * @param numerator
- * @param denomenator
- * @returns cost : Precision QUOTE_ASSET_PRECISION
- */
-export function calculateAdjustKCost(
-	market: Market,
-	marketIndex: BN,
-	numerator: BN,
-	denomenator: BN
-): BN {
-	const netUserPosition = {
-		baseAssetAmount: market.baseAssetAmount,
-		lastCumulativeFundingRate: market.amm.cumulativeFundingRate,
-		marketIndex: new BN(marketIndex),
-		quoteAssetAmount: new BN(0),
-		openOrders: new BN(0),
-	};
-
-	const currentValue = calculateBaseAssetValue(market, netUserPosition);
-
-	const marketNewK = Object.assign({}, market);
-	marketNewK.amm = Object.assign({}, market.amm);
-
-	marketNewK.amm.baseAssetReserve = market.amm.baseAssetReserve
-		.mul(numerator)
-		.div(denomenator);
-	marketNewK.amm.quoteAssetReserve = market.amm.quoteAssetReserve
-		.mul(numerator)
-		.div(denomenator);
-	marketNewK.amm.sqrtK = market.amm.sqrtK.mul(numerator).div(denomenator);
-
-	netUserPosition.quoteAssetAmount = currentValue;
-
-	const cost = calculatePositionPNL(marketNewK, netUserPosition);
-
-	const p = PEG_PRECISION.mul(numerator).div(denomenator);
-	const x = market.amm.baseAssetReserve;
-	const y = market.amm.quoteAssetReserve;
-	const delta = market.baseAssetAmount;
-	const k = market.amm.sqrtK.mul(market.amm.sqrtK);
-
-	const numer1 = PEG_PRECISION.sub(p).mul(y).div(PEG_PRECISION);
-	const numer20 = k
-		.mul(p)
-		.mul(p)
-		.div(PEG_PRECISION)
-		.div(PEG_PRECISION)
-		.div(x.mul(p).div(PEG_PRECISION).add(delta));
-	const numer21 = k.div(x.add(delta));
-
-	const formulaCost = numer21
-		.sub(numer20)
-		.sub(numer1)
-		.mul(market.amm.pegMultiplier)
-		.div(AMM_TIMES_PEG_TO_QUOTE_PRECISION_RATIO);
-	console.log(convertToNumber(formulaCost, QUOTE_PRECISION));
-
-	// p.div(p.mul(x).add(delta)).sub()
-
-	return cost;
-}
-
-/**
- * Helper function calculating adjust pegMultiplier (repeg) cost
- *
- * @param market
- * @param marketIndex
- * @param newPeg
- * @returns cost : Precision QUOTE_ASSET_PRECISION
- */
-export function calculateRepegCost(
-	market: Market,
-	marketIndex: BN,
-	newPeg: BN
-): BN {
-	const netUserPosition = {
-		baseAssetAmount: market.baseAssetAmount,
-		lastCumulativeFundingRate: market.amm.cumulativeFundingRate,
-		marketIndex: new BN(marketIndex),
-		quoteAssetAmount: new BN(0),
-		openOrders: new BN(0),
-	};
-
-	const currentValue = calculateBaseAssetValue(market, netUserPosition);
-	netUserPosition.quoteAssetAmount = currentValue;
-	const prevMarketPrice = calculateMarkPrice(market);
-	const marketNewPeg = Object.assign({}, market);
-	marketNewPeg.amm = Object.assign({}, market.amm);
-
-	// const marketNewPeg = JSON.parse(JSON.stringify(market));
-	marketNewPeg.amm.pegMultiplier = newPeg;
-
-	console.log(
-		'Price moves from',
-		convertToNumber(prevMarketPrice),
-		'to',
-		convertToNumber(calculateMarkPrice(marketNewPeg))
-	);
-
-	const cost = calculatePositionPNL(marketNewPeg, netUserPosition);
-
-	const k = market.amm.sqrtK.mul(market.amm.sqrtK);
-	const newQuoteAssetReserve = k.div(
-		market.amm.baseAssetReserve.add(netUserPosition.baseAssetAmount)
-	);
-	const deltaQuoteAssetReserves = newQuoteAssetReserve.sub(
-		market.amm.quoteAssetReserve
-	);
-	const cost2 = deltaQuoteAssetReserves
-		.mul(market.amm.pegMultiplier.sub(newPeg))
-		.div(AMM_TIMES_PEG_TO_QUOTE_PRECISION_RATIO);
-	console.log(convertToNumber(cost2, QUOTE_PRECISION));
-	return cost;
-}
-
-/**
->>>>>>> 77105dac
  * Helper function calculating terminal price of amm
  *
  * @param market
