import { BN } from '@project-serum/anchor';
import { PriceData } from '@pythnetwork/client';
import {
	AMM_RESERVE_PRECISION,
	MARK_PRICE_PRECISION,
	QUOTE_PRECISION,
	ZERO,
} from '../constants/numericConstants';
import { Market } from '../types';
import { calculateMarkPrice } from './market';

/**
 *
 * @param market
 * @param pythClient
 * @param periodAdjustment
 * @returns Estimated funding rate. : Precision //TODO-PRECISION
 */
export async function calculateAllEstimatedFundingRate(
	market: Market,
	oraclePriceData: PriceData,
	periodAdjustment: BN = new BN(1)
): Promise<[BN, BN, BN, BN, BN]> {
	// periodAdjustment
	// 	1: hourly
	//  24: daily
	//  24 * 365.25: annualized
	const secondsInHour = new BN(3600);
	const hoursInDay = new BN(24);

	if (!market.initialized) {
		return [ZERO, ZERO, ZERO, ZERO, ZERO];
	}

	const payFreq = new BN(market.amm.fundingPeriod);

	// todo: sufficiently differs from blockchain timestamp?
	const now = new BN((Date.now() / 1000).toFixed(0));
	const timeSinceLastUpdate = now.sub(market.amm.lastFundingRateTs);

	// calculate real-time mark twap
	const lastMarkTwapWithMantissa = market.amm.lastMarkPriceTwap;
	const lastMarkPriceTwapTs = market.amm.lastMarkPriceTwapTs;

	const timeSinceLastMarkChange = now.sub(lastMarkPriceTwapTs);
	const markTwapTimeSinceLastUpdate = BN.max(
		secondsInHour,
		secondsInHour.sub(timeSinceLastMarkChange)
	);
	const baseAssetPriceWithMantissa = calculateMarkPrice(market);

	const markTwapWithMantissa = markTwapTimeSinceLastUpdate
		.mul(lastMarkTwapWithMantissa)
		.add(timeSinceLastMarkChange.mul(baseAssetPriceWithMantissa))
		.div(timeSinceLastMarkChange.add(markTwapTimeSinceLastUpdate));

	// calculate real-time (predicted) oracle twap
	// note: oracle twap depends on `when the chord is struck` (market is trade)
	const lastOracleTwapWithMantissa = market.amm.lastOraclePriceTwap;
	const lastOraclePriceTwapTs = market.amm.lastOraclePriceTwapTs;

	const timeSinceLastOracleTwapUpdate = now.sub(lastOraclePriceTwapTs);
	const oracleTwapTimeSinceLastUpdate = BN.max(
		secondsInHour,
		secondsInHour.sub(timeSinceLastOracleTwapUpdate)
	);

	// verify pyth input is positive for live update
	let oracleStablePriceNum = 0;
	let oracleInputCount = 0;
	if (oraclePriceData.price >= 0) {
		oracleStablePriceNum += oraclePriceData.price;
		oracleInputCount += 1;
	}
	if (oraclePriceData.previousPrice >= 0) {
		oracleStablePriceNum += oraclePriceData.previousPrice;
		oracleInputCount += 1;
	}

	oracleStablePriceNum = oracleStablePriceNum / oracleInputCount;
	const oraclePriceStableWithMantissa = new BN(
		oracleStablePriceNum * MARK_PRICE_PRECISION.toNumber()
	);

	let oracleTwapWithMantissa = lastOracleTwapWithMantissa;

	const oracleLiveVsTwap = oraclePriceStableWithMantissa
		.sub(lastOracleTwapWithMantissa)
		.abs()
		.mul(MARK_PRICE_PRECISION)
		.mul(new BN(100))
		.div(lastOracleTwapWithMantissa);

	// verify pyth live input is within 10% of last twap for live update
	if (oracleLiveVsTwap.lte(MARK_PRICE_PRECISION.mul(new BN(10)))) {
		oracleTwapWithMantissa = oracleTwapTimeSinceLastUpdate
			.mul(lastOracleTwapWithMantissa)
			.add(timeSinceLastMarkChange.mul(oraclePriceStableWithMantissa))
			.div(timeSinceLastOracleTwapUpdate.add(oracleTwapTimeSinceLastUpdate));
	}

	const twapSpread = lastMarkTwapWithMantissa.sub(lastOracleTwapWithMantissa);

	const twapSpreadPct = twapSpread
		.mul(MARK_PRICE_PRECISION)
		.mul(new BN(100))
		.div(oracleTwapWithMantissa);

	const lowerboundEst = twapSpreadPct
		.mul(payFreq)
		.mul(BN.min(secondsInHour, timeSinceLastUpdate))
		.mul(periodAdjustment)
		.div(secondsInHour)
		.div(secondsInHour)
		.div(hoursInDay);

	const interpEst = twapSpreadPct.mul(periodAdjustment).div(hoursInDay);

	const interpRateQuote = twapSpreadPct
		.mul(periodAdjustment)
		.div(hoursInDay)
		.div(MARK_PRICE_PRECISION.div(QUOTE_PRECISION));

	let feePoolSize = calculateFundingPool(market);
	if (interpRateQuote.lt(new BN(0))) {
		feePoolSize = feePoolSize.mul(new BN(-1));
	}

	let cappedAltEst: BN;
	let largerSide: BN;
	let smallerSide: BN;
	if (market.baseAssetAmountLong.gt(market.baseAssetAmountShort.abs())) {
		largerSide = market.baseAssetAmountLong.abs();
		smallerSide = market.baseAssetAmountShort.abs();
		if (twapSpread.gt(new BN(0))) {
			return [
				markTwapWithMantissa,
				oracleTwapWithMantissa,
				lowerboundEst,
				interpEst,
				interpEst,
			];
		}
	} else if (market.baseAssetAmountLong.lt(market.baseAssetAmountShort.abs())) {
		largerSide = market.baseAssetAmountShort.abs();
		smallerSide = market.baseAssetAmountLong.abs();
		if (twapSpread.lt(new BN(0))) {
			return [
				markTwapWithMantissa,
				oracleTwapWithMantissa,
				lowerboundEst,
				interpEst,
				interpEst,
			];
		}
	} else {
		return [
			markTwapWithMantissa,
			oracleTwapWithMantissa,
			lowerboundEst,
			interpEst,
			interpEst,
		];
	}

	if (largerSide.gt(ZERO)) {
		// funding smaller flow
		cappedAltEst = smallerSide.mul(twapSpread).div(hoursInDay);
		const feePoolTopOff = feePoolSize
			.mul(MARK_PRICE_PRECISION.div(QUOTE_PRECISION))
			.mul(AMM_RESERVE_PRECISION);
		cappedAltEst = cappedAltEst.add(feePoolTopOff).div(largerSide);

		cappedAltEst = cappedAltEst
			.mul(MARK_PRICE_PRECISION)
			.mul(new BN(100))
			.div(oracleTwapWithMantissa)
			.mul(periodAdjustment);

		if (cappedAltEst.abs().gte(interpEst.abs())) {
			cappedAltEst = interpEst;
		}
	} else {
		cappedAltEst = interpEst;
	}

	return [
		markTwapWithMantissa,
		oracleTwapWithMantissa,
		lowerboundEst,
		cappedAltEst,
		interpEst,
	];
}

/**
 *
 * @param market
 * @param oraclePriceData
 * @param periodAdjustment
 * @param estimationMethod
 * @returns Estimated funding rate. : Precision //TODO-PRECISION
 */
export async function calculateEstimatedFundingRate(
	market: Market,
	oraclePriceData: PriceData,
	periodAdjustment: BN = new BN(1),
	estimationMethod: 'interpolated' | 'lowerbound' | 'capped'
): Promise<BN> {
	const [_1, _2, lowerboundEst, cappedAltEst, interpEst] =
		await calculateAllEstimatedFundingRate(
			market,
			oraclePriceData,
			periodAdjustment
		);

	if (estimationMethod == 'lowerbound') {
		//assuming remaining funding period has no gap
		return lowerboundEst;
	} else if (estimationMethod == 'capped') {
		return cappedAltEst;
	} else {
		return interpEst;
	}
}

/**
 *
 * @param market
 * @param oraclePriceData
 * @param periodAdjustment
 * @returns Estimated funding rate. : Precision //TODO-PRECISION
 */
export async function calculateLongShortFundingRate(
	market: Market,
	oraclePriceData: PriceData,
	periodAdjustment: BN = new BN(1)
): Promise<[BN, BN]> {
	const [_1, _2, _, cappedAltEst, interpEst] =
		await calculateAllEstimatedFundingRate(
			market,
			oraclePriceData,
			periodAdjustment
		);

	if (market.baseAssetAmountLong.gt(market.baseAssetAmountShort)) {
		return [cappedAltEst, interpEst];
	} else if (market.baseAssetAmountLong.lt(market.baseAssetAmountShort)) {
		return [interpEst, cappedAltEst];
	} else {
		return [interpEst, interpEst];
	}
}

/**
 *
 * @param market
 * @param oraclePriceData
 * @param periodAdjustment
 * @returns Estimated funding rate. : Precision //TODO-PRECISION
 */
export async function calculateLongShortFundingRateAndLiveTwaps(
	market: Market,
	oraclePriceData: PriceData,
	periodAdjustment: BN = new BN(1)
): Promise<[BN, BN, BN, BN]> {
	const [markTwapLive, oracleTwapLive, _2, cappedAltEst, interpEst] =
		await calculateAllEstimatedFundingRate(
			market,
			oraclePriceData,
			periodAdjustment
		);

	if (market.baseAssetAmountLong.gt(market.baseAssetAmountShort.abs())) {
		return [markTwapLive, oracleTwapLive, cappedAltEst, interpEst];
	} else if (market.baseAssetAmountLong.lt(market.baseAssetAmountShort.abs())) {
		return [markTwapLive, oracleTwapLive, interpEst, cappedAltEst];
	} else {
		return [markTwapLive, oracleTwapLive, interpEst, interpEst];
	}
}

/**
 *
 * @param market
 * @returns Estimated fee pool size
 */
export function calculateFundingPool(market: Market): BN {
	// todo
	const totalFeeLB = market.amm.totalFee.div(new BN(2));
<<<<<<< HEAD
	const feePool = BN.max(ZERO, market.amm.totalFeeMinusDistributions.sub(totalFeeLB));
=======
	const feePool = BN.max(
		ZERO,
		market.amm.totalFeeMinusDistributions
			.sub(totalFeeLB)
			.mul(new BN(2))
			.div(new BN(3))
	);
>>>>>>> 5decf31d
	return feePool;
}<|MERGE_RESOLUTION|>--- conflicted
+++ resolved
@@ -288,9 +288,6 @@
 export function calculateFundingPool(market: Market): BN {
 	// todo
 	const totalFeeLB = market.amm.totalFee.div(new BN(2));
-<<<<<<< HEAD
-	const feePool = BN.max(ZERO, market.amm.totalFeeMinusDistributions.sub(totalFeeLB));
-=======
 	const feePool = BN.max(
 		ZERO,
 		market.amm.totalFeeMinusDistributions
@@ -298,6 +295,5 @@
 			.mul(new BN(2))
 			.div(new BN(3))
 	);
->>>>>>> 5decf31d
 	return feePool;
 }