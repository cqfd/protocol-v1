--- conflicted
+++ resolved
@@ -156,43 +156,13 @@
             .ok_or_else(math_error!())?,
     );
 
-<<<<<<< HEAD
-    // ensure/cap last_oracle_price within 2% of new oracle price
-    let capped_last_oracle_price = if amm.last_oracle_price > 0 {
-        min(
-            oracle_price
-                .checked_mul(102)
-                .ok_or_else(math_error!())?
-                .checked_div(100)
-                .ok_or_else(math_error!())?,
-            max(
-                oracle_price
-                    .checked_mul(98)
-                    .ok_or_else(math_error!())?
-                    .checked_div(100)
-                    .ok_or_else(math_error!())?,
-                amm.last_oracle_price,
-            ),
-        )
-=======
     // ensure amm.last_oracle_price is proper
     let capped_last_oracle_price = if amm.last_oracle_price > 0 {
         amm.last_oracle_price
->>>>>>> 9b7b9671
     } else {
         oracle_price
     };
 
-<<<<<<< HEAD
-    let linearly_interpolated_oracle_price = capped_last_oracle_price
-        .checked_add(oracle_price)
-        .ok_or_else(math_error!())?
-        .checked_div(2)
-        .ok_or_else(math_error!())?;
-
-    let new_twap = calculate_twap(
-        linearly_interpolated_oracle_price,
-=======
     // nudge last_oracle_price up to .1% toward oracle price
     let capped_last_oracle_price_10bp = capped_last_oracle_price
         .checked_div(1000)
@@ -212,7 +182,6 @@
 
     let new_twap = calculate_twap(
         interpolated_oracle_price,
->>>>>>> 9b7b9671
         amm.last_oracle_price_twap,
         since_last,
         from_start,
