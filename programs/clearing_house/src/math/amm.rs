--- conflicted
+++ resolved
@@ -555,9 +555,5 @@
 
     let quote_asset_reserve_amount = asset_to_reserve_amount(difference, amm.peg_multiplier)?;
 
-<<<<<<< HEAD
-    return Ok(quote_asset_reserve_amount < amm.minimum_quote_asset_trade_size);
-=======
-    Ok(quote_asset_reserve_amount < amm.minimum_trade_size)
->>>>>>> 6039f803
+    Ok(quote_asset_reserve_amount < amm.minimum_quote_asset_trade_size)
 }