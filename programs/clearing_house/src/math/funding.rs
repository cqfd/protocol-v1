use crate::error::*;
use crate::math::bn;
use crate::math::casting::cast_to_i128;
use crate::math::constants::{
    AMM_TO_QUOTE_PRECISION_RATIO, FUNDING_PAYMENT_PRECISION, MARK_PRICE_PRECISION,
    QUOTE_TO_BASE_AMT_FUNDING_PRECISION, SHARE_OF_FEES_ALLOCATED_TO_CLEARING_HOUSE_DENOMINATOR,
    SHARE_OF_FEES_ALLOCATED_TO_CLEARING_HOUSE_NUMERATOR,
};
use crate::math_error;
use crate::state::market::Market;
use crate::state::user::MarketPosition;
use solana_program::msg;
use std::cmp::max;

/// With a virtual AMM, there can be an imbalance between longs and shorts and thus funding can be asymmetric.
/// To account for this, amm keeps track of the cumulative funding rate for both longs and shorts.
/// When there is a period with asymmetric funding, the clearing house will pay/receive funding from/to it's collected fees.
pub fn calculate_funding_rate_long_short(
    market: &mut Market,
    funding_rate: i128,
) -> ClearingHouseResult<(i128, i128)> {
    // Calculate the funding payment owed by the net_market_position if funding is not capped
    // If the net market position owes funding payment, the clearing house receives payment
    let net_market_position = market.base_asset_amount;
    let net_market_position_funding_payment =
        calculate_funding_payment_in_quote_precision(funding_rate, net_market_position)?;
    let uncapped_funding_pnl = -net_market_position_funding_payment;

    // If the uncapped_funding_pnl is positive, the clearing house receives money.
    if uncapped_funding_pnl >= 0 {
        market.amm.total_fee_minus_distributions = market
            .amm
            .total_fee_minus_distributions
            .checked_add(uncapped_funding_pnl.unsigned_abs())
            .ok_or_else(math_error!())?;
        return Ok((funding_rate, funding_rate));
    }

    let (capped_funding_rate, capped_funding_pnl) =
        calculate_capped_funding_rate(&market, uncapped_funding_pnl, funding_rate)?;

    let new_total_fee_minus_distributions = market
        .amm
        .total_fee_minus_distributions
        .checked_sub(capped_funding_pnl.unsigned_abs())
        .ok_or_else(math_error!())?;
    
    // clearing house is paying part of funding imbalance
<<<<<<< HEAD
    if capped_funding_pnl < 0 {
=======
    if capped_funding_pnl != 0 {
>>>>>>> ad9855ea
        let total_fee_minus_distributions_lower_bound = market
            .amm
            .total_fee
            .checked_mul(SHARE_OF_FEES_ALLOCATED_TO_CLEARING_HOUSE_NUMERATOR)
            .ok_or_else(math_error!())?
            .checked_div(SHARE_OF_FEES_ALLOCATED_TO_CLEARING_HOUSE_DENOMINATOR)
            .ok_or_else(math_error!())?;

        // makes sure the clearing house doesn't pay more than the share of fees allocated to `distributions`
        if new_total_fee_minus_distributions < total_fee_minus_distributions_lower_bound {
            return Err(ErrorCode::InvalidFundingProfitability.into());
        }
    }

    market.amm.total_fee_minus_distributions = new_total_fee_minus_distributions;

    let funding_rate_long = if funding_rate < 0 {
        capped_funding_rate
    } else {
        funding_rate
    };

    let funding_rate_short = if funding_rate > 0 {
        capped_funding_rate
    } else {
        funding_rate
    };

    return Ok((funding_rate_long, funding_rate_short));
}

fn calculate_capped_funding_rate(
    market: &Market,
    uncapped_funding_pnl: i128, // if negative, users would net recieve from clearinghouse
    funding_rate: i128,
) -> ClearingHouseResult<(i128, i128)> {
    // The funding_rate_pnl_limit is the amount of fees the clearing house can use before it hits it's lower bound
    let total_fee_minus_distributions_lower_bound = market
        .amm
        .total_fee
        .checked_mul(SHARE_OF_FEES_ALLOCATED_TO_CLEARING_HOUSE_NUMERATOR)
        .ok_or_else(math_error!())?
        .checked_div(SHARE_OF_FEES_ALLOCATED_TO_CLEARING_HOUSE_DENOMINATOR)
        .ok_or_else(math_error!())?;
    let funding_rate_pnl_limit =
        if market.amm.total_fee_minus_distributions > total_fee_minus_distributions_lower_bound {
            -cast_to_i128(
                market
                    .amm
                    .total_fee_minus_distributions
                    .checked_sub(total_fee_minus_distributions_lower_bound)
                    .ok_or_else(math_error!())?,
            )?
        } else {
            0
        };

    // if theres enough in fees, give user's uncapped funding
    // if theres a little/nothing in fees, give the user's capped outflow funding
    let capped_funding_pnl = max(uncapped_funding_pnl, funding_rate_pnl_limit);
    let capped_funding_rate = if uncapped_funding_pnl < funding_rate_pnl_limit {
        // Calculate how much funding payment is already available from users
        let funding_payment_from_users = if funding_rate > 0 {
            calculate_funding_payment_in_quote_precision(
                funding_rate,
                market.base_asset_amount_long,
            )
        } else {
            calculate_funding_payment_in_quote_precision(
                funding_rate,
                market.base_asset_amount_short,
            )
        }?;

        // increase the funding_rate_pnl_limit by accounting for the funding payment already being made by users
        // this makes it so that the capped rate includes funding payments from users and clearing house collected fees
        let funding_rate_pnl_limit = funding_rate_pnl_limit
            .checked_sub(funding_payment_from_users.abs())
            .ok_or_else(math_error!())?;

        if funding_rate < 0 {
            // longs receive
            calculate_funding_rate_from_pnl_limit(
                funding_rate_pnl_limit,
                market.base_asset_amount_long,
            )?
        } else {
            // shorts receive
            calculate_funding_rate_from_pnl_limit(
                funding_rate_pnl_limit,
                market.base_asset_amount_short,
            )?
        }
    } else {
        funding_rate
    };

    return Ok((capped_funding_rate, capped_funding_pnl));
}

pub fn calculate_funding_payment(
    amm_cumulative_funding_rate: i128,
    market_position: &MarketPosition,
) -> ClearingHouseResult<i128> {
    let funding_rate_delta = amm_cumulative_funding_rate
        .checked_sub(market_position.last_cumulative_funding_rate)
        .ok_or_else(math_error!())?;

    let funding_rate_payment =
        _calculate_funding_payment(funding_rate_delta, market_position.base_asset_amount)?;

    return Ok(funding_rate_payment);
}

fn _calculate_funding_payment(
    funding_rate_delta: i128,
    base_asset_amount: i128,
) -> ClearingHouseResult<i128> {
    let funding_rate_delta_sign: i128 = if funding_rate_delta > 0 { 1 } else { -1 };

    let funding_rate_payment_magnitude = cast_to_i128(
        bn::U192::from(funding_rate_delta.unsigned_abs())
            .checked_mul(bn::U192::from(base_asset_amount.unsigned_abs()))
            .ok_or_else(math_error!())?
            .checked_div(bn::U192::from(MARK_PRICE_PRECISION))
            .ok_or_else(math_error!())?
            .checked_div(bn::U192::from(FUNDING_PAYMENT_PRECISION))
            .ok_or_else(math_error!())?
            .try_to_u128()?,
    )?;

    // funding_rate: longs pay shorts
    let funding_rate_payment_sign: i128 = if base_asset_amount > 0 { -1 } else { 1 };

    let funding_rate_payment = (funding_rate_payment_magnitude)
        .checked_mul(funding_rate_payment_sign)
        .ok_or_else(math_error!())?
        .checked_mul(funding_rate_delta_sign)
        .ok_or_else(math_error!())?;

    return Ok(funding_rate_payment);
}

fn calculate_funding_rate_from_pnl_limit(
    pnl_limit: i128,
    base_asset_amount: i128,
) -> ClearingHouseResult<i128> {
    if base_asset_amount == 0 {
        return Ok(0);
    }

    let pnl_limit_biased = if pnl_limit < 0 {
        pnl_limit.checked_add(1).ok_or_else(math_error!())?
    } else {
        pnl_limit
    };

    let funding_rate = pnl_limit_biased
        .checked_mul(QUOTE_TO_BASE_AMT_FUNDING_PRECISION)
        .ok_or_else(math_error!())?
        .checked_div(base_asset_amount)
        .ok_or_else(math_error!());

    return funding_rate;
}

fn calculate_funding_payment_in_quote_precision(
    funding_rate_delta: i128,
    base_asset_amount: i128,
) -> ClearingHouseResult<i128> {
    let funding_payment = _calculate_funding_payment(funding_rate_delta, base_asset_amount)?;
    let funding_payment_collateral = funding_payment
        .checked_div(cast_to_i128(AMM_TO_QUOTE_PRECISION_RATIO)?)
        .ok_or_else(math_error!())?;

    return Ok(funding_payment_collateral);
}<|MERGE_RESOLUTION|>--- conflicted
+++ resolved
@@ -46,11 +46,7 @@
         .ok_or_else(math_error!())?;
     
     // clearing house is paying part of funding imbalance
-<<<<<<< HEAD
-    if capped_funding_pnl < 0 {
-=======
     if capped_funding_pnl != 0 {
->>>>>>> ad9855ea
         let total_fee_minus_distributions_lower_bound = market
             .amm
             .total_fee
