use crate::error::*;
use crate::math::constants::{AMM_TIMES_PEG_TO_QUOTE_PRECISION_RATIO};
use crate::math_error;
use solana_program::msg;
use std::ops::Div;

<<<<<<< HEAD
pub fn scale_to_amm_precision(quote_asset_amount: u128) -> ClearingHouseResult<u128> {
    let scaled_quote_asset_amount = quote_asset_amount
        .checked_mul(AMM_TO_QUOTE_PRECISION_RATIO)
        .ok_or_else(math_error!())?;

    return Ok(scaled_quote_asset_amount);
}

/// In some cases the exchange needs to round up after integer division to avoid assigning user extra pnl
pub fn unpeg_quote_asset_amount(
    quote_asset_amount: u128,
    peg_multiplier: u128,
    round_up: bool,
) -> ClearingHouseResult<u128> {
    let unpegged_quote_asset_amount_intermediate = quote_asset_amount
        .checked_mul(PEG_PRECISION)
        .ok_or_else(math_error!())?;

    let mut unpegged_quote_asset_amount = unpegged_quote_asset_amount_intermediate
        .checked_div(peg_multiplier)
        .ok_or_else(math_error!())?;

    if round_up
        && unpegged_quote_asset_amount_intermediate
            .checked_rem(peg_multiplier)
            .is_some()
    {
        unpegged_quote_asset_amount = unpegged_quote_asset_amount
            .checked_add(1)
            .ok_or_else(math_error!())?;
    }

    return Ok(unpegged_quote_asset_amount);
}

/// In some cases the exchange needs to round up after integer division to avoid assigning user extra pnl
pub fn scale_from_amm_precision(
    quote_asset_amount: u128,
    round_up: bool,
=======
pub fn reserve_to_asset_amount(
    quote_asset_reserve: u128,
    peg_multiplier: u128,
>>>>>>> d91443a3
) -> ClearingHouseResult<u128> {
    Ok(quote_asset_reserve
        .checked_mul(peg_multiplier)
        .ok_or_else(math_error!())?
        .div(AMM_TIMES_PEG_TO_QUOTE_PRECISION_RATIO))
}

<<<<<<< HEAD
pub fn reserve_to_amount(
    quote_asset_reserve: u128,
    peg_multiplier: u128,
    round_up: bool,
) -> ClearingHouseResult<u128> {
    peg_quote_asset_amount(
        scale_from_amm_precision(quote_asset_reserve, round_up)?,
        peg_multiplier,
    )
}

pub fn asset_to_reserve_precision(
    amm: &AMM,
=======
pub fn asset_to_reserve_amount(
>>>>>>> d91443a3
    quote_asset_amount: u128,
    peg_multiplier: u128,
) -> ClearingHouseResult<u128> {
    Ok(quote_asset_amount
        .checked_mul(AMM_TIMES_PEG_TO_QUOTE_PRECISION_RATIO)
        .ok_or_else(math_error!())?
        .div(peg_multiplier))
}<|MERGE_RESOLUTION|>--- conflicted
+++ resolved
@@ -1,54 +1,12 @@
 use crate::error::*;
-use crate::math::constants::{AMM_TIMES_PEG_TO_QUOTE_PRECISION_RATIO};
+use crate::math::constants::AMM_TIMES_PEG_TO_QUOTE_PRECISION_RATIO;
 use crate::math_error;
 use solana_program::msg;
 use std::ops::Div;
 
-<<<<<<< HEAD
-pub fn scale_to_amm_precision(quote_asset_amount: u128) -> ClearingHouseResult<u128> {
-    let scaled_quote_asset_amount = quote_asset_amount
-        .checked_mul(AMM_TO_QUOTE_PRECISION_RATIO)
-        .ok_or_else(math_error!())?;
-
-    return Ok(scaled_quote_asset_amount);
-}
-
-/// In some cases the exchange needs to round up after integer division to avoid assigning user extra pnl
-pub fn unpeg_quote_asset_amount(
-    quote_asset_amount: u128,
-    peg_multiplier: u128,
-    round_up: bool,
-) -> ClearingHouseResult<u128> {
-    let unpegged_quote_asset_amount_intermediate = quote_asset_amount
-        .checked_mul(PEG_PRECISION)
-        .ok_or_else(math_error!())?;
-
-    let mut unpegged_quote_asset_amount = unpegged_quote_asset_amount_intermediate
-        .checked_div(peg_multiplier)
-        .ok_or_else(math_error!())?;
-
-    if round_up
-        && unpegged_quote_asset_amount_intermediate
-            .checked_rem(peg_multiplier)
-            .is_some()
-    {
-        unpegged_quote_asset_amount = unpegged_quote_asset_amount
-            .checked_add(1)
-            .ok_or_else(math_error!())?;
-    }
-
-    return Ok(unpegged_quote_asset_amount);
-}
-
-/// In some cases the exchange needs to round up after integer division to avoid assigning user extra pnl
-pub fn scale_from_amm_precision(
-    quote_asset_amount: u128,
-    round_up: bool,
-=======
 pub fn reserve_to_asset_amount(
     quote_asset_reserve: u128,
     peg_multiplier: u128,
->>>>>>> d91443a3
 ) -> ClearingHouseResult<u128> {
     Ok(quote_asset_reserve
         .checked_mul(peg_multiplier)
@@ -56,23 +14,7 @@
         .div(AMM_TIMES_PEG_TO_QUOTE_PRECISION_RATIO))
 }
 
-<<<<<<< HEAD
-pub fn reserve_to_amount(
-    quote_asset_reserve: u128,
-    peg_multiplier: u128,
-    round_up: bool,
-) -> ClearingHouseResult<u128> {
-    peg_quote_asset_amount(
-        scale_from_amm_precision(quote_asset_reserve, round_up)?,
-        peg_multiplier,
-    )
-}
-
-pub fn asset_to_reserve_precision(
-    amm: &AMM,
-=======
 pub fn asset_to_reserve_amount(
->>>>>>> d91443a3
     quote_asset_amount: u128,
     peg_multiplier: u128,
 ) -> ClearingHouseResult<u128> {
