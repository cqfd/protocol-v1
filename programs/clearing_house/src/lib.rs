use anchor_lang::prelude::*;
use borsh::{BorshDeserialize, BorshSerialize};

use context::*;
use controller::position::PositionDirection;
use error::*;
use math::{amm, bn, constants::*, fees, margin::*, position::*, withdrawal::*};
use state::{
    history::trade::TradeRecord,
    market::{Market, Markets, OracleSource, AMM},
    state::*,
    user::{MarketPosition, User},
};

pub mod context;
pub mod controller;
pub mod error;
pub mod math;
pub mod optional_accounts;
pub mod state;
mod user_initialization;

#[cfg(feature = "mainnet-beta")]
declare_id!("dammHkt7jmytvbS3nHTxQNEcP59aE57nxwV21YdqEDN");
#[cfg(not(feature = "mainnet-beta"))]
declare_id!("AsW7LnXB9UA1uec9wi9MctYTgTz7YH9snhxd16GsFaGX");

#[program]
pub mod clearing_house {
    use crate::math;
    use crate::state::history::curve::ExtendedCurveRecord;
    use crate::state::history::deposit::{DepositDirection, DepositRecord};
    use crate::state::history::liquidation::LiquidationRecord;

    use super::*;
    use crate::math::casting::{cast, cast_to_i128, cast_to_u128};

    pub fn initialize(
        ctx: Context<Initialize>,
        _clearing_house_nonce: u8,
        _collateral_vault_nonce: u8,
        _insurance_vault_nonce: u8,
        admin_controls_prices: bool,
    ) -> ProgramResult {
        let collateral_account_key = ctx.accounts.collateral_vault.to_account_info().key;
        let (collateral_account_authority, collateral_account_nonce) =
            Pubkey::find_program_address(&[collateral_account_key.as_ref()], ctx.program_id);

        // clearing house must be authority of collateral vault
        if ctx.accounts.collateral_vault.owner != collateral_account_authority {
            return Err(ErrorCode::InvalidCollateralAccountAuthority.into());
        }

        let insurance_account_key = ctx.accounts.insurance_vault.to_account_info().key;
        let (insurance_account_authority, insurance_account_nonce) =
            Pubkey::find_program_address(&[insurance_account_key.as_ref()], ctx.program_id);

        // clearing house must be authority of insurance vault
        if ctx.accounts.insurance_vault.owner != insurance_account_authority {
            return Err(ErrorCode::InvalidInsuranceAccountAuthority.into());
        }

        ctx.accounts.markets.load_init()?;

        **ctx.accounts.state = State {
            admin: *ctx.accounts.admin.key,
            funding_paused: false,
            exchange_paused: false,
            admin_controls_prices,
            collateral_mint: *ctx.accounts.collateral_mint.to_account_info().key,
            collateral_vault: *collateral_account_key,
            collateral_vault_authority: collateral_account_authority,
            collateral_vault_nonce: collateral_account_nonce,
            deposit_history: Pubkey::default(),
            trade_history: Pubkey::default(),
            funding_rate_history: Pubkey::default(),
            funding_payment_history: Pubkey::default(),
            liquidation_history: Pubkey::default(),
            curve_history: Pubkey::default(),
            insurance_vault: *insurance_account_key,
            insurance_vault_authority: insurance_account_authority,
            insurance_vault_nonce: insurance_account_nonce,
            markets: *ctx.accounts.markets.to_account_info().key,
            margin_ratio_initial: 2000, // unit is 20% (+2 decimal places)
            margin_ratio_partial: 625,
            margin_ratio_maintenance: 500,
            partial_liquidation_close_percentage_numerator: 25,
            partial_liquidation_close_percentage_denominator: 100,
            partial_liquidation_penalty_percentage_numerator: 25,
            partial_liquidation_penalty_percentage_denominator: 1000,
            full_liquidation_penalty_percentage_numerator: 1,
            full_liquidation_penalty_percentage_denominator: 1,
            partial_liquidation_liquidator_share_denominator: 2,
            full_liquidation_liquidator_share_denominator: 20,
            fee_structure: FeeStructure {
                fee_numerator: DEFAULT_FEE_NUMERATOR,
                fee_denominator: DEFAULT_FEE_DENOMINATOR,
                discount_token_tiers: DiscountTokenTiers {
                    first_tier: DiscountTokenTier {
                        minimum_balance: DEFAULT_DISCOUNT_TOKEN_FIRST_TIER_MINIMUM_BALANCE,
                        discount_numerator: DEFAULT_DISCOUNT_TOKEN_FIRST_TIER_DISCOUNT_NUMERATOR,
                        discount_denominator:
                            DEFAULT_DISCOUNT_TOKEN_FIRST_TIER_DISCOUNT_DENOMINATOR,
                    },
                    second_tier: DiscountTokenTier {
                        minimum_balance: DEFAULT_DISCOUNT_TOKEN_SECOND_TIER_MINIMUM_BALANCE,
                        discount_numerator: DEFAULT_DISCOUNT_TOKEN_SECOND_TIER_DISCOUNT_NUMERATOR,
                        discount_denominator:
                            DEFAULT_DISCOUNT_TOKEN_SECOND_TIER_DISCOUNT_DENOMINATOR,
                    },
                    third_tier: DiscountTokenTier {
                        minimum_balance: DEFAULT_DISCOUNT_TOKEN_THIRD_TIER_MINIMUM_BALANCE,
                        discount_numerator: DEFAULT_DISCOUNT_TOKEN_THIRD_TIER_DISCOUNT_NUMERATOR,
                        discount_denominator:
                            DEFAULT_DISCOUNT_TOKEN_THIRD_TIER_DISCOUNT_DENOMINATOR,
                    },
                    fourth_tier: DiscountTokenTier {
                        minimum_balance: DEFAULT_DISCOUNT_TOKEN_FOURTH_TIER_MINIMUM_BALANCE,
                        discount_numerator: DEFAULT_DISCOUNT_TOKEN_FOURTH_TIER_DISCOUNT_NUMERATOR,
                        discount_denominator:
                            DEFAULT_DISCOUNT_TOKEN_FOURTH_TIER_DISCOUNT_DENOMINATOR,
                    },
                },
                referral_discount: ReferralDiscount {
                    referrer_reward_numerator: DEFAULT_REFERRER_REWARD_NUMERATOR,
                    referrer_reward_denominator: DEFAULT_REFERRER_REWARD_DENOMINATOR,
                    referee_discount_numerator: DEFAULT_REFEREE_DISCOUNT_NUMERATOR,
                    referee_discount_denominator: DEFAULT_REFEREE_DISCOUNT_DENOMINATOR,
                },
            },
            whitelist_mint: Pubkey::default(),
            discount_mint: Pubkey::default(),
            max_deposit: 0,
            oracle_guard_rails: OracleGuardRails {
                price_divergence: PriceDivergenceGuardRails {
                    mark_oracle_divergence_numerator: 1,
                    mark_oracle_divergence_denominator: 10,
                },
                validity: ValidityGuardRails {
                    slots_before_stale: 1000,
                    confidence_interval_max_size: 4,
                    too_volatile_ratio: 5,
                },
                use_for_liquidations: true,
            },
            extended_curve_history: Pubkey::default(),
            padding0: 0,
            padding1: 0,
            padding2: 0,
            padding3: 0,
            padding4: 0,
            padding5: 0,
        };

        return Ok(());
    }

    pub fn initialize_history(ctx: Context<InitializeHistory>) -> ProgramResult {
        let state = &mut ctx.accounts.state;

        // If all of the history account keys are set to the default, assume they haven't been initialized tet
        if !state.deposit_history.eq(&Pubkey::default())
            && !state.trade_history.eq(&Pubkey::default())
            && !state.liquidation_history.eq(&Pubkey::default())
            && !state.funding_payment_history.eq(&Pubkey::default())
            && !state.funding_rate_history.eq(&Pubkey::default())
            && !state.curve_history.eq(&Pubkey::default())
        {
            return Err(ErrorCode::HistoryAlreadyInitialized.into());
        }

        ctx.accounts.deposit_history.load_init()?;
        ctx.accounts.trade_history.load_init()?;
        ctx.accounts.funding_payment_history.load_init()?;
        ctx.accounts.funding_rate_history.load_init()?;
        ctx.accounts.liquidation_history.load_init()?;
        ctx.accounts.curve_history.load_init()?;

        let deposit_history = ctx.accounts.deposit_history.to_account_info().key;
        let trade_history = ctx.accounts.trade_history.to_account_info().key;
        let funding_payment_history = ctx.accounts.funding_payment_history.to_account_info().key;
        let funding_rate_history = ctx.accounts.funding_rate_history.to_account_info().key;
        let liquidation_history = ctx.accounts.liquidation_history.to_account_info().key;
        let extended_curve_history = ctx.accounts.curve_history.to_account_info().key;

        state.deposit_history = *deposit_history;
        state.trade_history = *trade_history;
        state.funding_rate_history = *funding_rate_history;
        state.funding_payment_history = *funding_payment_history;
        state.liquidation_history = *liquidation_history;
        state.extended_curve_history = *extended_curve_history;

        Ok(())
    }

    pub fn initialize_market(
        ctx: Context<InitializeMarket>,
        market_index: u64,
        amm_base_asset_reserve: u128,
        amm_quote_asset_reserve: u128,
        amm_periodicity: i64,
        amm_peg_multiplier: u128,
    ) -> ProgramResult {
        let markets = &mut ctx.accounts.markets.load_mut()?;
        let market = &markets.markets[Markets::index_from_u64(market_index)];
        let clock = Clock::get()?;
        let now = clock.unix_timestamp;
        let clock_slot = clock.slot;

        if market.initialized {
            return Err(ErrorCode::MarketIndexAlreadyInitialized.into());
        }

        if amm_base_asset_reserve != amm_quote_asset_reserve {
            return Err(ErrorCode::InvalidInitialPeg.into());
        }

        let init_mark_price = amm::calculate_price(
            amm_quote_asset_reserve,
            amm_base_asset_reserve,
            amm_peg_multiplier,
        )?;

        // Verify there's no overflow
        let _k = bn::U192::from(amm_base_asset_reserve)
            .checked_mul(bn::U192::from(amm_quote_asset_reserve))
            .ok_or_else(math_error!())?;

        // Verify oracle is readable
        let (oracle_price, oracle_price_twap, _, _, _) = market
            .amm
            .get_oracle_price(&ctx.accounts.oracle, clock_slot)
            .unwrap();

        let market = Market {
            initialized: true,
            base_asset_amount_long: 0,
            base_asset_amount_short: 0,
            base_asset_amount: 0,
            open_interest: 0,
            padding0: 0,
            padding1: 0,
            padding2: 0,
            padding3: 0,
            padding4: 0,
            amm: AMM {
                oracle: *ctx.accounts.oracle.key,
                oracle_source: OracleSource::Pyth,
                base_asset_reserve: amm_base_asset_reserve,
                quote_asset_reserve: amm_quote_asset_reserve,
                cumulative_repeg_rebate_long: 0,
                cumulative_repeg_rebate_short: 0,
                cumulative_funding_rate_long: 0,
                cumulative_funding_rate_short: 0,
                last_funding_rate: 0,
                last_funding_rate_ts: now,
                funding_period: amm_periodicity,
                last_oracle_price_twap: oracle_price_twap,
                last_mark_price_twap: init_mark_price,
                last_mark_price_twap_ts: now,
                sqrt_k: amm_base_asset_reserve,
                peg_multiplier: amm_peg_multiplier,
                total_fee: 0,
                total_fee_withdrawn: 0,
                total_fee_minus_distributions: 0,
                minimum_trade_size: 10000000,
                last_oracle_price_twap_ts: now,
                last_oracle_price: oracle_price,
                padding1: 0,
                padding2: 0,
                padding3: 0,
                padding4: 0,
            },
        };

        markets.markets[Markets::index_from_u64(market_index)] = market;

        Ok(())
    }

    pub fn deposit_collateral(ctx: Context<DepositCollateral>, amount: u64) -> ProgramResult {
        let user = &mut ctx.accounts.user;
        let clock = Clock::get()?;
        let now = clock.unix_timestamp;

        if amount == 0 {
            return Err(ErrorCode::InsufficientDeposit.into());
        }

        let collateral_before = user.collateral;
        let cumulative_deposits_before = user.cumulative_deposits;

        user.collateral = user
            .collateral
            .checked_add(cast(amount)?)
            .ok_or_else(math_error!())?;
        user.cumulative_deposits = user
            .cumulative_deposits
            .checked_add(cast(amount)?)
            .ok_or_else(math_error!())?;

        let markets = &ctx.accounts.markets.load()?;
        let user_positions = &mut ctx.accounts.user_positions.load_mut()?;
        let funding_payment_history = &mut ctx.accounts.funding_payment_history.load_mut()?;
        controller::funding::settle_funding_payment(
            user,
            user_positions,
            markets,
            funding_payment_history,
            now,
        )?;

        controller::token::receive(
            &ctx.accounts.token_program,
            &ctx.accounts.user_collateral_account,
            &ctx.accounts.collateral_vault,
            &ctx.accounts.authority,
            amount,
        )?;

        let deposit_history = &mut ctx.accounts.deposit_history.load_mut()?;
        let record_id = deposit_history.next_record_id();
        deposit_history.append(DepositRecord {
            ts: now,
            record_id,
            user_authority: user.authority,
            user: user.to_account_info().key(),
            direction: DepositDirection::DEPOSIT,
            collateral_before,
            cumulative_deposits_before,
            amount,
        });

        if ctx.accounts.state.max_deposit > 0
            && user.cumulative_deposits > cast(ctx.accounts.state.max_deposit)?
        {
            return Err(ErrorCode::UserMaxDeposit.into());
        }

        Ok(())
    }

    #[access_control(
        exchange_not_paused(&ctx.accounts.state)
    )]
    pub fn withdraw_collateral(ctx: Context<WithdrawCollateral>, amount: u64) -> ProgramResult {
        let user = &mut ctx.accounts.user;
        let clock = Clock::get()?;
        let now = clock.unix_timestamp;

        let collateral_before = user.collateral;
        let cumulative_deposits_before = user.cumulative_deposits;

        let markets = &ctx.accounts.markets.load()?;
        let user_positions = &mut ctx.accounts.user_positions.load_mut()?;
        let funding_payment_history = &mut ctx.accounts.funding_payment_history.load_mut()?;
        controller::funding::settle_funding_payment(
            user,
            user_positions,
            markets,
            funding_payment_history,
            now,
        )?;

        if cast_to_u128(amount)? > user.collateral {
            return Err(ErrorCode::InsufficientCollateral.into());
        }

        let (collateral_account_withdrawal, insurance_account_withdrawal) =
            calculate_withdrawal_amounts(
                amount,
                &ctx.accounts.collateral_vault,
                &ctx.accounts.insurance_vault,
            )?;

        // amount_withdrawn can be less than amount if there is an insufficient balance in collateral and insurance vault
        let amount_withdraw = collateral_account_withdrawal
            .checked_add(insurance_account_withdrawal)
            .ok_or_else(math_error!())?;

        user.cumulative_deposits = user
            .cumulative_deposits
            .checked_sub(cast(amount_withdraw)?)
            .ok_or_else(math_error!())?;

        user.collateral = user
            .collateral
            .checked_sub(cast(collateral_account_withdrawal)?)
            .ok_or_else(math_error!())?
            .checked_sub(cast(insurance_account_withdrawal)?)
            .ok_or_else(math_error!())?;

        // Verify that the user doesn't enter liquidation territory if they withdraw
        let (_total_collateral, _unrealized_pnl, _base_asset_value, margin_ratio) =
            calculate_margin_ratio(user, user_positions, markets)?;
        if margin_ratio < ctx.accounts.state.margin_ratio_initial {
            return Err(ErrorCode::InsufficientCollateral.into());
        }

        controller::token::send(
            &ctx.accounts.token_program,
            &ctx.accounts.collateral_vault,
            &ctx.accounts.user_collateral_account,
            &ctx.accounts.collateral_vault_authority,
            ctx.accounts.state.collateral_vault_nonce,
            collateral_account_withdrawal,
        )?;

        if insurance_account_withdrawal > 0 {
            controller::token::send(
                &ctx.accounts.token_program,
                &ctx.accounts.insurance_vault,
                &ctx.accounts.user_collateral_account,
                &ctx.accounts.insurance_vault_authority,
                ctx.accounts.state.insurance_vault_nonce,
                insurance_account_withdrawal,
            )?;
        }

        let deposit_history = &mut ctx.accounts.deposit_history.load_mut()?;
        let record_id = deposit_history.next_record_id();
        deposit_history.append(DepositRecord {
            ts: now,
            record_id,
            user_authority: user.authority,
            user: user.to_account_info().key(),
            direction: DepositDirection::WITHDRAW,
            collateral_before,
            cumulative_deposits_before,
            amount: amount_withdraw,
        });

        Ok(())
    }

    #[allow(unused_must_use)]
    #[access_control(
        market_initialized(&ctx.accounts.markets, market_index) &&
        exchange_not_paused(&ctx.accounts.state) &&
        valid_oracle_for_market(&ctx.accounts.oracle, &ctx.accounts.markets, market_index)
    )]
    pub fn open_position<'info>(
        ctx: Context<OpenPosition>,
        direction: PositionDirection,
        quote_asset_amount: u128,
        market_index: u64,
        limit_price: u128,
        optional_accounts: ManagePositionOptionalAccounts,
    ) -> ProgramResult {
        let user = &mut ctx.accounts.user;
        let clock = Clock::get()?;
        let now = clock.unix_timestamp;
        let clock_slot = clock.slot;

        // Settle user's funding payments so that collateral is up to date
        let user_positions = &mut ctx.accounts.user_positions.load_mut()?;
        let funding_payment_history = &mut ctx.accounts.funding_payment_history.load_mut()?;
        controller::funding::settle_funding_payment(
            user,
            user_positions,
            &ctx.accounts.markets.load()?,
            funding_payment_history,
            now,
        )?;

        // Check if the user has an existing position for the market
        let mut market_position = user_positions
            .positions
            .iter_mut()
            .find(|market_position| market_position.is_for(market_index));

        // If they don't have an existing position, look into the positions account for a spot for space
        // for a new position
        if market_position.is_none() {
            let available_position_index = user_positions
                .positions
                .iter()
                .position(|market_position| !market_position.is_open_position());

            if available_position_index.is_none() {
                return Err(ErrorCode::MaxNumberOfPositions.into());
            }

            let new_market_position = MarketPosition {
                market_index,
                base_asset_amount: 0,
                quote_asset_amount: 0,
                last_cumulative_funding_rate: 0,
                last_cumulative_repeg_rebate: 0,
                last_funding_rate_ts: 0,
                stop_profit_price: 0,
                stop_profit_amount: 0,
                stop_loss_price: 0,
                stop_loss_amount: 0,
                transfer_to: Pubkey::default(),
                padding0: 0,
                padding1: 0,
            };

            user_positions.positions[available_position_index.unwrap()] = new_market_position;

            market_position =
                Some(&mut user_positions.positions[available_position_index.unwrap()]);
        }

        let market_position = market_position.unwrap();

        // A trade is risk increasing if it increases the users leverage
        // If a trade is risk increasing and brings the user's margin ratio below initial requirement
        // the trade fails
        // If a trade is risk increasing and it pushes the mark price too far away from the oracle price
        // the trade fails
        let mut potentially_risk_increasing = true;

        // Collect data about position/market before trade is executed so that it can be stored in trade history
        let mark_price_before: u128;
        let oracle_mark_spread_pct_before: i128;
        let is_oracle_valid: bool;
        {
            let market = &mut ctx.accounts.markets.load_mut()?.markets
                [Markets::index_from_u64(market_index)];
            mark_price_before = market.amm.mark_price()?;
            let (oracle_price, _, _oracle_mark_spread_pct_before) =
                amm::calculate_oracle_mark_spread_pct(
                    &market.amm,
                    &ctx.accounts.oracle,
                    0,
                    clock_slot,
                    None,
                )?;
            oracle_mark_spread_pct_before = _oracle_mark_spread_pct_before;
            is_oracle_valid = amm::is_oracle_valid(
                &market.amm,
                &ctx.accounts.oracle,
                clock_slot,
                &ctx.accounts.state.oracle_guard_rails.validity,
            )?;

            if is_oracle_valid {
                amm::update_oracle_price_twap(&mut market.amm, now, oracle_price)?;
            }
        }

        let mut quote_asset_amount = quote_asset_amount;
        let base_asset_amount;
        // The trade increases the the user position if
        // 1) the user does not have a position
        // 2) the trade is in the same direction as the user's existing position
        let increase_position = market_position.base_asset_amount == 0
            || market_position.base_asset_amount > 0 && direction == PositionDirection::Long
            || market_position.base_asset_amount < 0 && direction == PositionDirection::Short;
        if increase_position {
            let market = &mut ctx.accounts.markets.load_mut()?.markets
                [Markets::index_from_u64(market_index)];

            base_asset_amount = controller::position::increase(
                direction,
                quote_asset_amount,
                market,
                market_position,
                now,
            )?
            .unsigned_abs();
        } else {
            let market = &mut ctx.accounts.markets.load_mut()?.markets
                [Markets::index_from_u64(market_index)];

            let (base_asset_value, _unrealized_pnl) =
                calculate_base_asset_value_and_pnl(market_position, &market.amm)?;

            // if the quote_asset_amount is close enough in value to base_asset_value,
            // round the quote_asset_amount to be the same as base_asset_value
            if amm::should_round_trade(&market.amm, quote_asset_amount, base_asset_value)? {
                quote_asset_amount = base_asset_value;
            }

            // we calculate what the user's position is worth if they closed to determine
            // if they are reducing or closing and reversing their position
            if base_asset_value > quote_asset_amount {
                base_asset_amount = controller::position::reduce(
                    direction,
                    quote_asset_amount,
                    user,
                    market,
                    market_position,
                    now,
                    None,
                )?
                .unsigned_abs();

                potentially_risk_increasing = false;
            } else {
                // after closing existing position, how large should trade be in opposite direction
                let quote_asset_amount_after_close = quote_asset_amount
                    .checked_sub(base_asset_value)
                    .ok_or_else(math_error!())?;

                // If the value of the new position is less than value of the old position, consider it risk decreasing
                if quote_asset_amount_after_close < base_asset_value {
                    potentially_risk_increasing = false;
                }

                let (_, base_asset_amount_closed) =
                    controller::position::close(user, market, market_position, now)?;
                let base_asset_amount_closed = base_asset_amount_closed.unsigned_abs();

                let base_asset_amount_opened = controller::position::increase(
                    direction,
                    quote_asset_amount_after_close,
                    market,
                    market_position,
                    now,
                )?
                .unsigned_abs();

                base_asset_amount = base_asset_amount_closed
                    .checked_add(base_asset_amount_opened)
                    .ok_or_else(math_error!())?;
            }
        }

        // Collect data about position/market after trade is executed so that it can be stored in trade history
        let mark_price_after: u128;
        let oracle_price_after: i128;
        let oracle_mark_spread_pct_after: i128;
        {
            let market = &mut ctx.accounts.markets.load_mut()?.markets
                [Markets::index_from_u64(market_index)];
            mark_price_after = market.amm.mark_price()?;
            let (_oracle_price_after, _oracle_mark_spread_after, _oracle_mark_spread_pct_after) =
                amm::calculate_oracle_mark_spread_pct(
                    &market.amm,
                    &ctx.accounts.oracle,
                    0,
                    clock_slot,
                    Some(mark_price_after),
                )?;
            oracle_price_after = _oracle_price_after;
            oracle_mark_spread_pct_after = _oracle_mark_spread_pct_after;
        }

        // Trade fails if it's risk increasing and it brings the user below the initial margin ratio level
        let (
            _total_collateral_after,
            _unrealized_pnl_after,
            _base_asset_value_after,
            margin_ratio_after,
        ) = calculate_margin_ratio(user, user_positions, &ctx.accounts.markets.load()?)?;
        if margin_ratio_after < ctx.accounts.state.margin_ratio_initial
            && potentially_risk_increasing
        {
            return Err(ErrorCode::InsufficientCollateral.into());
        }

        // Calculate the fee to charge the user
        let (discount_token, referrer) = optional_accounts::get_discount_token_and_referrer(
            optional_accounts,
            ctx.remaining_accounts,
            &ctx.accounts.state.discount_mint,
            &user.key(),
            &ctx.accounts.authority.key(),
        )?;
        let (user_fee, fee_to_market, token_discount, referrer_reward, referee_discount) =
            fees::calculate(
                quote_asset_amount,
                &ctx.accounts.state.fee_structure,
                discount_token,
                &referrer,
            )?;

        // Increment the clearing house's total fee variables
        {
            let market = &mut ctx.accounts.markets.load_mut()?.markets
                [Markets::index_from_u64(market_index)];
            market.amm.total_fee = market
                .amm
                .total_fee
                .checked_add(fee_to_market)
                .ok_or_else(math_error!())?;
            market.amm.total_fee_minus_distributions = market
                .amm
                .total_fee_minus_distributions
                .checked_add(fee_to_market)
                .ok_or_else(math_error!())?;
        }

        // Subtract the fee from user's collateral
        user.collateral = user.collateral.checked_sub(user_fee).or(Some(0)).unwrap();

        // Increment the user's total fee variables
        user.total_fee_paid = user
            .total_fee_paid
            .checked_add(user_fee)
            .ok_or_else(math_error!())?;
        user.total_token_discount = user
            .total_token_discount
            .checked_add(token_discount)
            .ok_or_else(math_error!())?;
        user.total_referee_discount = user
            .total_referee_discount
            .checked_add(referee_discount)
            .ok_or_else(math_error!())?;

        // Update the referrer's collateral with their reward
        if referrer.is_some() {
            let mut referrer = referrer.unwrap();
            referrer.total_referral_reward = referrer
                .total_referral_reward
                .checked_add(referrer_reward)
                .ok_or_else(math_error!())?;
            referrer.exit(ctx.program_id)?;
        }

        // Trade fails if the trade is risk increasing and it pushes to mark price too far
        // away from the oracle price
        let is_oracle_mark_too_divergent_before = amm::is_oracle_mark_too_divergent(
            oracle_mark_spread_pct_before,
            &ctx.accounts.state.oracle_guard_rails.price_divergence,
        )?;
        let is_oracle_mark_too_divergent_after = amm::is_oracle_mark_too_divergent(
            oracle_mark_spread_pct_after,
            &ctx.accounts.state.oracle_guard_rails.price_divergence,
        )?;

        // if oracle-mark divergence pushed outside limit, block trade
        if is_oracle_mark_too_divergent_after
            && !is_oracle_mark_too_divergent_before
            && is_oracle_valid
        {
            return Err(ErrorCode::OracleMarkSpreadLimit.into());
        }

        // if oracle-mark divergence outside limit and risk-increasing, block trade
        if is_oracle_mark_too_divergent_after
            && oracle_mark_spread_pct_after.unsigned_abs()
                >= oracle_mark_spread_pct_before.unsigned_abs()
            && is_oracle_valid
            && potentially_risk_increasing
        {
            return Err(ErrorCode::OracleMarkSpreadLimit.into());
        }

        // Add to the trade history account
        let trade_history_account = &mut ctx.accounts.trade_history.load_mut()?;
        let record_id = trade_history_account.next_record_id();
        trade_history_account.append(TradeRecord {
            ts: now,
            record_id,
            user_authority: *ctx.accounts.authority.to_account_info().key,
            user: *user.to_account_info().key,
            direction,
            base_asset_amount,
            quote_asset_amount,
            mark_price_before,
            mark_price_after,
            fee: user_fee,
            token_discount,
            referrer_reward,
            referee_discount,
            liquidation: false,
            market_index,
            oracle_price: oracle_price_after,
        });

        // If the user adds a limit price to their trade, check that their entry price is better than the limit price
        if limit_price != 0 {
            let market =
                &ctx.accounts.markets.load()?.markets[Markets::index_from_u64(market_index)];

            let quote_asset_reserve_amount = math::quote_asset::asset_to_reserve_amount(
                quote_asset_amount,
                market.amm.peg_multiplier,
            )?;

            let entry_price = amm::calculate_price(
                quote_asset_reserve_amount,
                base_asset_amount,
                market.amm.peg_multiplier,
            )?;

            match direction {
                PositionDirection::Long => {
                    if entry_price > limit_price {
                        return Err(ErrorCode::SlippageOutsideLimit.into());
                    }
                }
                PositionDirection::Short => {
                    if entry_price < limit_price {
                        return Err(ErrorCode::SlippageOutsideLimit.into());
                    }
                }
            }
        }

        // Try to update the funding rate at the end of every trade
        {
            let market = &mut ctx.accounts.markets.load_mut()?.markets
                [Markets::index_from_u64(market_index)];
            let price_oracle = &ctx.accounts.oracle;
            let funding_rate_history = &mut ctx.accounts.funding_rate_history.load_mut()?;
            controller::funding::update_funding_rate(
                market_index,
                market,
                &price_oracle,
                now,
                clock_slot,
                funding_rate_history,
                &ctx.accounts.state.oracle_guard_rails,
                ctx.accounts.state.funding_paused,
            )?;
        }

        Ok(())
    }

    #[allow(unused_must_use)]
    #[access_control(
        market_initialized(&ctx.accounts.markets, market_index) &&
        exchange_not_paused(&ctx.accounts.state) &&
        valid_oracle_for_market(&ctx.accounts.oracle, &ctx.accounts.markets, market_index)
    )]
    pub fn close_position(
        ctx: Context<ClosePosition>,
        market_index: u64,
        optional_accounts: ManagePositionOptionalAccounts,
    ) -> ProgramResult {
        let user = &mut ctx.accounts.user;
        let clock = Clock::get()?;
        let now = clock.unix_timestamp;
        let clock_slot = clock.slot;

        // Settle user's funding payments so that collateral is up to date
        let user_positions = &mut ctx.accounts.user_positions.load_mut()?;
        let funding_payment_history = &mut ctx.accounts.funding_payment_history.load_mut()?;
        controller::funding::settle_funding_payment(
            user,
            user_positions,
            &ctx.accounts.markets.load()?,
            funding_payment_history,
            now,
        )?;

        // Try to find user's position for specified market. Return Err if there is none
        let market_position = user_positions
            .positions
            .iter_mut()
            .find(|market_position| market_position.is_for(market_index));
        if market_position.is_none() {
            return Err(ErrorCode::UserHasNoPositionInMarket.into());
        }
        let market_position = market_position.unwrap();

        let market =
            &mut ctx.accounts.markets.load_mut()?.markets[Markets::index_from_u64(market_index)];

        // Collect data about market before trade is executed so that it can be stored in trade history
        let mark_price_before = market.amm.mark_price()?;
<<<<<<< HEAD
        let (oracle_price, _, oracle_mark_spread_pct_before) =
            amm::calculate_oracle_mark_spread_pct(
                &market.amm,
                &ctx.accounts.oracle,
                0,
                clock_slot,
                Some(mark_price_before),
            )?;
=======
        let (_, _, oracle_mark_spread_pct_before) = amm::calculate_oracle_mark_spread_pct(
            &market.amm,
            &ctx.accounts.oracle,
            0,
            clock_slot,
            Some(mark_price_before),
        )?;
>>>>>>> 5decf31d
        let direction_to_close =
            math::position::direction_to_close_position(market_position.base_asset_amount);
        let (quote_asset_amount, base_asset_amount) =
            controller::position::close(user, market, market_position, now)?;
        let base_asset_amount = base_asset_amount.unsigned_abs();

        // Calculate the fee to charge the user
        let (discount_token, referrer) = optional_accounts::get_discount_token_and_referrer(
            optional_accounts,
            ctx.remaining_accounts,
            &ctx.accounts.state.discount_mint,
            &user.key(),
            &ctx.accounts.authority.key(),
        )?;
        let (user_fee, fee_to_market, token_discount, referrer_reward, referee_discount) =
            fees::calculate(
                quote_asset_amount,
                &ctx.accounts.state.fee_structure,
                discount_token,
                &referrer,
            )?;

        // Increment the clearing house's total fee variables
        market.amm.total_fee = market
            .amm
            .total_fee
            .checked_add(fee_to_market)
            .ok_or_else(math_error!())?;
        market.amm.total_fee_minus_distributions = market
            .amm
            .total_fee_minus_distributions
            .checked_add(fee_to_market)
            .ok_or_else(math_error!())?;

        // Subtract the fee from user's collateral
        user.collateral = user.collateral.checked_sub(user_fee).or(Some(0)).unwrap();

        // Increment the user's total fee variables
        user.total_fee_paid = user
            .total_fee_paid
            .checked_add(user_fee)
            .ok_or_else(math_error!())?;
        user.total_token_discount = user
            .total_token_discount
            .checked_add(token_discount)
            .ok_or_else(math_error!())?;
        user.total_referee_discount = user
            .total_referee_discount
            .checked_add(referee_discount)
            .ok_or_else(math_error!())?;

        // Update the referrer's collateral with their reward
        if referrer.is_some() {
            let mut referrer = referrer.unwrap();
            referrer.total_referral_reward = referrer
                .total_referral_reward
                .checked_add(referrer_reward)
                .ok_or_else(math_error!())?;
            referrer.exit(ctx.program_id)?;
        }

        // Collect data about market after trade is executed so that it can be stored in trade history
        let mark_price_after = market.amm.mark_price()?;
        let price_oracle = &ctx.accounts.oracle;

        let (oracle_price_after, _oracle_mark_spread_after, oracle_mark_spread_pct_after) =
            amm::calculate_oracle_mark_spread_pct(
                &market.amm,
                &ctx.accounts.oracle,
                0,
                clock_slot,
                Some(mark_price_after),
            )?;

        let is_oracle_valid = amm::is_oracle_valid(
            &market.amm,
            &ctx.accounts.oracle,
            clock_slot,
            &ctx.accounts.state.oracle_guard_rails.validity,
        )?;
        if is_oracle_valid {
            amm::update_oracle_price_twap(&mut market.amm, now, oracle_price_after)?;
        }

        // Trade fails if the trade is risk increasing and it pushes to mark price too far
        // away from the oracle price
        let is_oracle_mark_too_divergent_before = amm::is_oracle_mark_too_divergent(
<<<<<<< HEAD
            oracle_mark_spread_pct_after,
=======
            oracle_mark_spread_pct_before,
>>>>>>> 5decf31d
            &ctx.accounts.state.oracle_guard_rails.price_divergence,
        )?;
        let is_oracle_mark_too_divergent_after = amm::is_oracle_mark_too_divergent(
            oracle_mark_spread_pct_after,
            &ctx.accounts.state.oracle_guard_rails.price_divergence,
        )?;

        // if closing position pushes outside of oracle-mark divergence limit, block trade
        if (is_oracle_mark_too_divergent_after && !is_oracle_mark_too_divergent_before)
            && is_oracle_valid
        {
            return Err(ErrorCode::OracleMarkSpreadLimit.into());
        }

        // Add to the trade history account
        let trade_history_account = &mut ctx.accounts.trade_history.load_mut()?;
        let record_id = trade_history_account.next_record_id();
        trade_history_account.append(TradeRecord {
            ts: now,
            record_id,
            user_authority: *ctx.accounts.authority.to_account_info().key,
            user: *user.to_account_info().key,
            direction: direction_to_close,
            base_asset_amount,
            quote_asset_amount,
            mark_price_before,
            mark_price_after,
            liquidation: false,
            fee: user_fee,
            token_discount,
            referrer_reward,
            referee_discount,
            market_index,
            oracle_price: oracle_price_after,
        });

        // Try to update the funding rate at the end of every trade
        let funding_rate_history = &mut ctx.accounts.funding_rate_history.load_mut()?;
        controller::funding::update_funding_rate(
            market_index,
            market,
            &price_oracle,
            now,
            clock_slot,
            funding_rate_history,
            &ctx.accounts.state.oracle_guard_rails,
            ctx.accounts.state.funding_paused,
        )?;

        Ok(())
    }

    #[access_control(
        exchange_not_paused(&ctx.accounts.state)
    )]
    pub fn liquidate(ctx: Context<Liquidate>) -> ProgramResult {
        let state = &ctx.accounts.state;
        let user = &mut ctx.accounts.user;
        let trade_history = &mut ctx.accounts.trade_history.load_mut()?;
        let clock = Clock::get()?;
        let now = clock.unix_timestamp;
        let clock_slot = clock.slot;

        // Settle user's funding payments so that collateral is up to date
        let user_positions = &mut ctx.accounts.user_positions.load_mut()?;
        let funding_payment_history = &mut ctx.accounts.funding_payment_history.load_mut()?;
        controller::funding::settle_funding_payment(
            user,
            user_positions,
            &ctx.accounts.markets.load()?,
            funding_payment_history,
            now,
        )?;

        // Verify that the user is in liquidation territory
        let collateral = user.collateral;
        let (total_collateral, unrealized_pnl, base_asset_value, margin_ratio) =
            calculate_margin_ratio(user, user_positions, &ctx.accounts.markets.load()?)?;
        if margin_ratio > ctx.accounts.state.margin_ratio_partial {
            msg!("total_collateral {}", total_collateral);
            msg!("unrealized_pnl {}", unrealized_pnl);
            msg!("base_asset_value {}", base_asset_value);
            msg!("margin ratio {}", margin_ratio);
            return Err(ErrorCode::SufficientCollateral.into());
        }

        // Keep track to the value of positions closed. For full liquidation this is the user's entire position,
        // for partial it is less (it's based on the clearing house state)
        let mut base_asset_value_closed: u128 = 0;
        let is_full_liquidation = margin_ratio <= ctx.accounts.state.margin_ratio_maintenance;
        if is_full_liquidation {
            let markets = &mut ctx.accounts.markets.load_mut()?;
            for market_position in user_positions.positions.iter_mut() {
                if market_position.base_asset_amount == 0 {
                    continue;
                }

                let market =
                    &mut markets.markets[Markets::index_from_u64(market_position.market_index)];

                // Block the liquidation if the oracle is invalid or the oracle and mark are too divergent
                let oracle_account_info = ctx
                    .remaining_accounts
                    .iter()
                    .find(|account_info| account_info.key.eq(&market.amm.oracle))
                    .ok_or(ErrorCode::OracleNotFound)?;
                let (liquidations_blocked, oracle_price) = math::oracle::block_operation(
                    &market.amm,
                    &oracle_account_info,
                    clock_slot,
                    &state.oracle_guard_rails,
                    None,
                )?;
                if liquidations_blocked {
                    return Err(ErrorCode::LiquidationsBlockedByOracle.into());
                }

                let direction_to_close =
                    math::position::direction_to_close_position(market_position.base_asset_amount);

                let mark_price_before = market.amm.mark_price()?;
                let (base_asset_value, base_asset_amount) =
                    controller::position::close(user, market, market_position, now)?;
                let base_asset_amount = base_asset_amount.unsigned_abs();
                base_asset_value_closed += base_asset_value;
                let mark_price_after = market.amm.mark_price()?;

                let record_id = trade_history.next_record_id();
                trade_history.append(TradeRecord {
                    ts: now,
                    record_id,
                    user_authority: user.authority,
                    user: *user.to_account_info().key,
                    direction: direction_to_close,
                    base_asset_amount,
                    quote_asset_amount: base_asset_value,
                    mark_price_before,
                    mark_price_after,
                    fee: 0,
                    token_discount: 0,
                    referrer_reward: 0,
                    referee_discount: 0,
                    liquidation: true,
                    market_index: market_position.market_index,
                    oracle_price,
                });
            }
        } else {
            let markets = &mut ctx.accounts.markets.load_mut()?;
            for market_position in user_positions.positions.iter_mut() {
                if market_position.base_asset_amount == 0 {
                    continue;
                }

                let market =
                    &mut markets.markets[Markets::index_from_u64(market_position.market_index)];

                let mark_price_before = market.amm.mark_price()?;

                let oracle_account_info = ctx
                    .remaining_accounts
                    .iter()
                    .find(|account_info| account_info.key.eq(&market.amm.oracle))
                    .ok_or(ErrorCode::OracleNotFound)?;
                let (liquidations_blocked, oracle_price) = math::oracle::block_operation(
                    &market.amm,
                    &oracle_account_info,
                    clock_slot,
                    &state.oracle_guard_rails,
                    Some(mark_price_before),
                )?;
                if liquidations_blocked {
                    return Err(ErrorCode::LiquidationsBlockedByOracle.into());
                }

                let (base_asset_value, _pnl) =
                    calculate_base_asset_value_and_pnl(market_position, &market.amm)?;

                let base_asset_value_to_close = base_asset_value
                    .checked_mul(state.partial_liquidation_close_percentage_numerator.into())
                    .ok_or_else(math_error!())?
                    .checked_div(
                        state
                            .partial_liquidation_close_percentage_denominator
                            .into(),
                    )
                    .ok_or_else(math_error!())?;
                base_asset_value_closed += base_asset_value_to_close;

                let direction_to_reduce =
                    math::position::direction_to_close_position(market_position.base_asset_amount);

                let base_asset_amount_change = controller::position::reduce(
                    direction_to_reduce,
                    base_asset_value_to_close,
                    user,
                    market,
                    market_position,
                    now,
                    Some(mark_price_before),
                )?
                .unsigned_abs();

                let mark_price_after = market.amm.mark_price()?;
                let record_id = trade_history.next_record_id();
                trade_history.append(TradeRecord {
                    ts: now,
                    record_id,
                    user_authority: user.authority,
                    user: *user.to_account_info().key,
                    direction: direction_to_reduce,
                    base_asset_amount: base_asset_amount_change,
                    quote_asset_amount: base_asset_value_to_close,
                    mark_price_before,
                    mark_price_after,
                    fee: 0,
                    token_discount: 0,
                    referrer_reward: 0,
                    referee_discount: 0,
                    liquidation: true,
                    market_index: market_position.market_index,
                    oracle_price,
                });
            }
        }

        let liquidation_fee = if is_full_liquidation {
            user.collateral
                .checked_mul(state.full_liquidation_penalty_percentage_numerator.into())
                .ok_or_else(math_error!())?
                .checked_div(state.full_liquidation_penalty_percentage_denominator.into())
                .ok_or_else(math_error!())?
        } else {
            total_collateral
                .checked_mul(
                    state
                        .partial_liquidation_penalty_percentage_numerator
                        .into(),
                )
                .ok_or_else(math_error!())?
                .checked_div(
                    state
                        .partial_liquidation_penalty_percentage_denominator
                        .into(),
                )
                .ok_or_else(math_error!())?
        };

        let (withdrawal_amount, _) = calculate_withdrawal_amounts(
            cast(liquidation_fee)?,
            &ctx.accounts.collateral_vault,
            &ctx.accounts.insurance_vault,
        )?;

        user.collateral = user
            .collateral
            .checked_sub(liquidation_fee)
            .ok_or_else(math_error!())?;

        let fee_to_liquidator = if is_full_liquidation {
            withdrawal_amount
                .checked_div(state.full_liquidation_liquidator_share_denominator)
                .ok_or_else(math_error!())?
        } else {
            withdrawal_amount
                .checked_div(state.partial_liquidation_liquidator_share_denominator)
                .ok_or_else(math_error!())?
        };

        let fee_to_insurance_fund = withdrawal_amount
            .checked_sub(fee_to_liquidator)
            .ok_or_else(math_error!())?;

        if fee_to_liquidator > 0 {
            let liquidator = &mut ctx.accounts.liquidator;
            liquidator.collateral = liquidator
                .collateral
                .checked_add(cast(fee_to_liquidator)?)
                .ok_or_else(math_error!())?;
        }

        if fee_to_insurance_fund > 0 {
            controller::token::send(
                &ctx.accounts.token_program,
                &ctx.accounts.collateral_vault,
                &ctx.accounts.insurance_vault,
                &ctx.accounts.collateral_vault_authority,
                ctx.accounts.state.collateral_vault_nonce,
                fee_to_insurance_fund,
            )?;
        }

        let liquidation_history = &mut ctx.accounts.liquidation_history.load_mut()?;
        let record_id = liquidation_history.next_record_id();

        liquidation_history.append(LiquidationRecord {
            ts: now,
            record_id,
            user: user.to_account_info().key(),
            user_authority: user.authority,
            partial: !is_full_liquidation,
            base_asset_value,
            base_asset_value_closed,
            liquidation_fee,
            fee_to_liquidator,
            fee_to_insurance_fund,
            liquidator: ctx.accounts.liquidator.to_account_info().key(),
            total_collateral,
            collateral,
            unrealized_pnl,
            margin_ratio,
        });

        Ok(())
    }

    #[allow(unused_must_use)]
    #[access_control(
        market_initialized(&ctx.accounts.markets, market_index) &&
        exchange_not_paused(&ctx.accounts.state) &&
        admin_controls_prices(&ctx.accounts.state)
    )]
    pub fn move_amm_price(
        ctx: Context<MoveAMMPrice>,
        base_asset_reserve: u128,
        quote_asset_reserve: u128,
        market_index: u64,
    ) -> ProgramResult {
        let markets = &mut ctx.accounts.markets.load_mut()?;
        let market = &mut markets.markets[Markets::index_from_u64(market_index)];
        controller::amm::move_price(&mut market.amm, base_asset_reserve, quote_asset_reserve)?;
        Ok(())
    }

    #[access_control(
        market_initialized(&ctx.accounts.markets, market_index)
    )]
    pub fn withdraw_fees(
        ctx: Context<WithdrawFees>,
        market_index: u64,
        amount: u64,
    ) -> ProgramResult {
        let state = &mut ctx.accounts.state;
        let markets = &mut ctx.accounts.markets.load_mut()?;
        let market = &mut markets.markets[Markets::index_from_u64(market_index)];

        // A portion of fees must always remain in protocol to be used to keep markets optimal
        let max_withdraw = market
            .amm
            .total_fee
            .checked_mul(SHARE_OF_FEES_ALLOCATED_TO_CLEARING_HOUSE_NUMERATOR)
            .ok_or_else(math_error!())?
            .checked_div(SHARE_OF_FEES_ALLOCATED_TO_CLEARING_HOUSE_DENOMINATOR)
            .ok_or_else(math_error!())?
            .checked_sub(market.amm.total_fee_withdrawn)
            .ok_or_else(math_error!())?;

        if cast_to_u128(amount)? > max_withdraw {
            return Err(ErrorCode::AdminWithdrawTooLarge.into());
        }

        controller::token::send(
            &ctx.accounts.token_program,
            &ctx.accounts.collateral_vault,
            &ctx.accounts.recipient,
            &ctx.accounts.collateral_vault_authority,
            state.collateral_vault_nonce,
            amount,
        )?;

        market.amm.total_fee_withdrawn = market
            .amm
            .total_fee_withdrawn
            .checked_add(cast(amount)?)
            .ok_or_else(math_error!())?;

        Ok(())
    }

    pub fn withdraw_from_insurance_vault(
        ctx: Context<WithdrawFromInsuranceVault>,
        amount: u64,
    ) -> ProgramResult {
        controller::token::send(
            &ctx.accounts.token_program,
            &ctx.accounts.insurance_vault,
            &ctx.accounts.recipient,
            &ctx.accounts.insurance_vault_authority,
            ctx.accounts.state.insurance_vault_nonce,
            amount,
        )?;
        Ok(())
    }

    #[access_control(
        market_initialized(&ctx.accounts.markets, market_index)
    )]
    pub fn withdraw_from_insurance_vault_to_market(
        ctx: Context<WithdrawFromInsuranceVaultToMarket>,
        market_index: u64,
        amount: u64,
    ) -> ProgramResult {
        let markets = &mut ctx.accounts.markets.load_mut()?;
        let market = &mut markets.markets[Markets::index_from_u64(market_index)];

        // The admin can move fees from the insurance fund back to the protocol so that money in
        // the insurance fund can be used to make market more optimal
<<<<<<< HEAD
        // 100% goes to user fee pool (symmetric funding, repeg, and k adjustments) 
=======
        // 100% goes to user fee pool (symmetric funding, repeg, and k adjustments)
>>>>>>> 5decf31d
        market.amm.total_fee_minus_distributions = market
            .amm
            .total_fee_minus_distributions
            .checked_add(cast(amount)?)
            .ok_or_else(math_error!())?;

        controller::token::send(
            &ctx.accounts.token_program,
            &ctx.accounts.insurance_vault,
            &ctx.accounts.collateral_vault,
            &ctx.accounts.insurance_vault_authority,
            ctx.accounts.state.insurance_vault_nonce,
            amount,
        )?;
        Ok(())
    }

    #[allow(unused_must_use)]
    #[access_control(
        market_initialized(&ctx.accounts.markets, market_index) &&
        exchange_not_paused(&ctx.accounts.state) &&
        valid_oracle_for_market(&ctx.accounts.oracle, &ctx.accounts.markets, market_index)
    )]
    pub fn repeg_amm_curve(
        ctx: Context<RepegCurve>,
        new_peg_candidate: u128,
        market_index: u64,
    ) -> ProgramResult {
        let clock = Clock::get()?;
        let now = clock.unix_timestamp;
        let clock_slot = clock.slot;

        let market =
            &mut ctx.accounts.markets.load_mut()?.markets[Markets::index_from_u64(market_index)];
        let price_oracle = &ctx.accounts.oracle;
        let (oracle_price, _, _, _, _) = market.amm.get_oracle_price(price_oracle, 0)?;

        let peg_multiplier_before = market.amm.peg_multiplier;
        let base_asset_reserve_before = market.amm.base_asset_reserve;
        let quote_asset_reserve_before = market.amm.quote_asset_reserve;
        let sqrt_k_before = market.amm.sqrt_k;

        let oracle_validity_rails = &ctx.accounts.state.oracle_guard_rails;

        let adjustment_cost = controller::repeg::repeg(
            market,
            price_oracle,
            new_peg_candidate,
            clock_slot,
            oracle_validity_rails,
        )?;

        let peg_multiplier_after = market.amm.peg_multiplier;
        let base_asset_reserve_after = market.amm.base_asset_reserve;
        let quote_asset_reserve_after = market.amm.quote_asset_reserve;
        let sqrt_k_after = market.amm.sqrt_k;

        let curve_history = &mut ctx.accounts.curve_history.load_mut()?;
        let record_id = curve_history.next_record_id();
        curve_history.append(ExtendedCurveRecord {
            ts: now,
            record_id,
            market_index,
            peg_multiplier_before,
            base_asset_reserve_before,
            quote_asset_reserve_before,
            sqrt_k_before,
            peg_multiplier_after,
            base_asset_reserve_after,
            quote_asset_reserve_after,
            sqrt_k_after,
            base_asset_amount_long: market.base_asset_amount_long.unsigned_abs(),
            base_asset_amount_short: market.base_asset_amount_short.unsigned_abs(),
            base_asset_amount: market.base_asset_amount,
            open_interest: market.open_interest,
            total_fee: market.amm.total_fee,
            total_fee_minus_distributions: market.amm.total_fee_minus_distributions,
            adjustment_cost: adjustment_cost,
            oracle_price,
            trade_record: 0,
            padding: [0; 5],
        });

        Ok(())
    }

    #[allow(unused_must_use)]
    #[access_control(
        market_initialized(&ctx.accounts.markets, market_index) &&
        valid_oracle_for_market(&ctx.accounts.oracle, &ctx.accounts.markets, market_index)
     )]
    pub fn update_amm_oracle_twap(ctx: Context<RepegCurve>, market_index: u64) -> ProgramResult {
        // allow update to amm's oracle twap iff price gap is reduced and thus more tame funding
        // otherwise if oracle error or funding flip: set oracle twap to mark twap (0 gap)

        let clock = Clock::get()?;
        let now = clock.unix_timestamp;
        let clock_slot = clock.slot;

        let market =
            &mut ctx.accounts.markets.load_mut()?.markets[Markets::index_from_u64(market_index)];
        let price_oracle = &ctx.accounts.oracle;
        let (_, oracle_twap, _oracle_conf, _oracle_twac, _oracle_delay) =
            market.amm.get_oracle_price(price_oracle, clock_slot)?;

        let is_oracle_valid = amm::is_oracle_valid(
            &market.amm,
            &ctx.accounts.oracle,
            clock_slot,
            &ctx.accounts.state.oracle_guard_rails.validity,
        )?;

        if is_oracle_valid {
            let oracle_mark_gap_before = cast_to_i128(market.amm.last_mark_price_twap)?
                .checked_sub(market.amm.last_oracle_price_twap)
                .ok_or_else(math_error!())?;

            let oracle_mark_gap_after = cast_to_i128(market.amm.last_mark_price_twap)?
                .checked_sub(oracle_twap)
                .ok_or_else(math_error!())?;

            if (oracle_mark_gap_after > 0 && oracle_mark_gap_before < 0)
                || (oracle_mark_gap_after < 0 && oracle_mark_gap_before > 0)
            {
                market.amm.last_oracle_price_twap = cast_to_i128(market.amm.last_mark_price_twap)?;
                market.amm.last_oracle_price_twap_ts = now;
            } else if oracle_mark_gap_after.unsigned_abs() <= oracle_mark_gap_before.unsigned_abs()
            {
                market.amm.last_oracle_price_twap = oracle_twap;
                market.amm.last_oracle_price_twap_ts = now;
            } else {
                return Err(ErrorCode::OracleMarkSpreadLimit.into());
            }
        } else {
            return Err(ErrorCode::InvalidOracle.into());
        }

        Ok(())
    }

    #[allow(unused_must_use)]
    #[access_control(
        market_initialized(&ctx.accounts.markets, market_index) &&
        valid_oracle_for_market(&ctx.accounts.oracle, &ctx.accounts.markets, market_index)
     )]
    pub fn reset_amm_oracle_twap(ctx: Context<RepegCurve>, market_index: u64) -> ProgramResult {
        // if oracle is invalid, failsafe to reset amm oracle_twap to the mark_twap

        let clock = Clock::get()?;
        let now = clock.unix_timestamp;
        let clock_slot = clock.slot;

        let market =
            &mut ctx.accounts.markets.load_mut()?.markets[Markets::index_from_u64(market_index)];
        let price_oracle = &ctx.accounts.oracle;
        let (_, _, _oracle_conf, _oracle_twac, _oracle_delay) =
            market.amm.get_oracle_price(price_oracle, clock_slot)?;

        let is_oracle_valid = amm::is_oracle_valid(
            &market.amm,
            &ctx.accounts.oracle,
            clock_slot,
            &ctx.accounts.state.oracle_guard_rails.validity,
        )?;

        if !is_oracle_valid {
            market.amm.last_oracle_price_twap = cast_to_i128(market.amm.last_mark_price_twap)?;
            market.amm.last_oracle_price_twap_ts = now;
        }

        Ok(())
    }

    pub fn initialize_user(
        ctx: Context<InitializeUser>,
        _user_nonce: u8,
        optional_accounts: InitializeUserOptionalAccounts,
    ) -> ProgramResult {
        user_initialization::initialize(
            &ctx.accounts.state,
            &mut ctx.accounts.user,
            &ctx.accounts.user_positions,
            &ctx.accounts.authority,
            ctx.remaining_accounts,
            optional_accounts,
        )
    }

    pub fn initialize_user_with_explicit_payer(
        ctx: Context<InitializeUserWithExplicitPayer>,
        _user_nonce: u8,
        optional_accounts: InitializeUserOptionalAccounts,
    ) -> ProgramResult {
        user_initialization::initialize(
            &ctx.accounts.state,
            &mut ctx.accounts.user,
            &ctx.accounts.user_positions,
            &ctx.accounts.authority,
            ctx.remaining_accounts,
            optional_accounts,
        )
    }

    pub fn delete_user(ctx: Context<DeleteUser>) -> ProgramResult {
        let user = &ctx.accounts.user;

        // Block the delete if the user still has collateral
        if user.collateral > 0 {
            return Err(ErrorCode::CantDeleteUserWithCollateral.into());
        }

        Ok(())
    }

    #[access_control(
        exchange_not_paused(&ctx.accounts.state)
    )]
    pub fn settle_funding_payment(ctx: Context<SettleFunding>) -> ProgramResult {
        let clock = Clock::get()?;
        let now = clock.unix_timestamp;
        controller::funding::settle_funding_payment(
            &mut ctx.accounts.user,
            &mut ctx.accounts.user_positions.load_mut()?,
            &ctx.accounts.markets.load()?,
            &mut ctx.accounts.funding_payment_history.load_mut()?,
            now,
        )?;
        Ok(())
    }

    #[allow(unused_must_use)]
    #[access_control(
        market_initialized(&ctx.accounts.markets, market_index) &&
        exchange_not_paused(&ctx.accounts.state) &&
        valid_oracle_for_market(&ctx.accounts.oracle, &ctx.accounts.markets, market_index)
    )]
    pub fn update_funding_rate(
        ctx: Context<UpdateFundingRate>,
        market_index: u64,
    ) -> ProgramResult {
        let market =
            &mut ctx.accounts.markets.load_mut()?.markets[Markets::index_from_u64(market_index)];
        let price_oracle = &ctx.accounts.oracle;
        let clock = Clock::get()?;
        let now = clock.unix_timestamp;
        let clock_slot = clock.slot;

        let funding_rate_history = &mut ctx.accounts.funding_rate_history.load_mut()?;
        controller::funding::update_funding_rate(
            market_index,
            market,
            price_oracle,
            now,
            clock_slot,
            funding_rate_history,
            &ctx.accounts.state.oracle_guard_rails,
            ctx.accounts.state.funding_paused,
        )?;

        Ok(())
    }

    #[allow(unused_must_use)]
    #[access_control(
        market_initialized(&ctx.accounts.markets, market_index) &&
        valid_oracle_for_market(&ctx.accounts.oracle, &ctx.accounts.markets, market_index) &&
        exchange_not_paused(&ctx.accounts.state)
    )]
    pub fn update_k(ctx: Context<AdminUpdateK>, sqrt_k: u128, market_index: u64) -> ProgramResult {
        let clock = Clock::get()?;
        let now = clock.unix_timestamp;

        let markets = &mut ctx.accounts.markets.load_mut()?;
        let market = &mut markets.markets[Markets::index_from_u64(market_index)];

        let base_asset_amount_long = market.base_asset_amount_long.unsigned_abs();
        let base_asset_amount_short = market.base_asset_amount_short.unsigned_abs();
        let base_asset_amount = market.base_asset_amount;
        let open_interest = market.open_interest;

        let price_before = math::amm::calculate_price(
            market.amm.quote_asset_reserve,
            market.amm.base_asset_reserve,
            market.amm.peg_multiplier,
        )?;

        let peg_multiplier_before = market.amm.peg_multiplier;
        let base_asset_reserve_before = market.amm.base_asset_reserve;
        let quote_asset_reserve_before = market.amm.quote_asset_reserve;
        let sqrt_k_before = market.amm.sqrt_k;

        let adjustment_cost = math::amm::adjust_k_cost(market, bn::U256::from(sqrt_k))?;

        if adjustment_cost > 0 {
            let max_cost = market
                .amm
                .total_fee_minus_distributions
                .checked_sub(market.amm.total_fee_withdrawn)
                .ok_or_else(math_error!())?;
            if adjustment_cost.unsigned_abs() > max_cost {
                return Err(ErrorCode::InvalidUpdateK.into());
            } else {
                market.amm.total_fee_minus_distributions = market
                    .amm
                    .total_fee_minus_distributions
                    .checked_sub(adjustment_cost.unsigned_abs())
                    .ok_or_else(math_error!())?;
            }
        } else {
            market.amm.total_fee_minus_distributions = market
                .amm
                .total_fee_minus_distributions
                .checked_add(adjustment_cost.unsigned_abs())
                .ok_or_else(math_error!())?;
        }

        let amm = &market.amm;

        let price_after = math::amm::calculate_price(
            amm.quote_asset_reserve,
            amm.base_asset_reserve,
            amm.peg_multiplier,
        )?;

        let price_change_too_large = cast_to_i128(price_before)?
            .checked_sub(cast_to_i128(price_after)?)
            .ok_or_else(math_error!())?
            .unsigned_abs()
            .gt(&UPDATE_K_ALLOWED_PRICE_CHANGE);

        if price_change_too_large {
            return Err(ErrorCode::InvalidUpdateK.into());
        }

        let peg_multiplier_after = amm.peg_multiplier;
        let base_asset_reserve_after = amm.base_asset_reserve;
        let quote_asset_reserve_after = amm.quote_asset_reserve;
        let sqrt_k_after = amm.sqrt_k;

        let total_fee = amm.total_fee;
        let total_fee_minus_distributions = amm.total_fee_minus_distributions;

        let (oracle_price, _, _, _, _) = amm.get_oracle_price(&ctx.accounts.oracle, 0)?;

        let curve_history = &mut ctx.accounts.curve_history.load_mut()?;
        let record_id = curve_history.next_record_id();
        curve_history.append(ExtendedCurveRecord {
            ts: now,
            record_id,
            market_index,
            peg_multiplier_before,
            base_asset_reserve_before,
            quote_asset_reserve_before,
            sqrt_k_before,
            peg_multiplier_after,
            base_asset_reserve_after,
            quote_asset_reserve_after,
            sqrt_k_after,
            base_asset_amount_long,
            base_asset_amount_short,
            base_asset_amount,
            open_interest,
            adjustment_cost,
            total_fee,
            total_fee_minus_distributions,
            oracle_price,
            trade_record: 0,
            padding: [0; 5],
        });

        Ok(())
    }

    pub fn update_curve_history(ctx: Context<UpdateCurveHistory>) -> ProgramResult {
        let curve_history = &ctx.accounts.curve_history.load()?;
        let extended_curve_history = &mut ctx.accounts.extended_curve_history.load_init()?;

        for old_record in curve_history.curve_records.iter() {
            if old_record.record_id != 0 {
                let new_record = ExtendedCurveRecord {
                    ts: old_record.ts,
                    record_id: old_record.record_id,
                    market_index: old_record.market_index,
                    peg_multiplier_before: old_record.peg_multiplier_before,
                    base_asset_reserve_before: old_record.base_asset_reserve_before,
                    quote_asset_reserve_before: old_record.quote_asset_reserve_before,
                    sqrt_k_before: old_record.sqrt_k_before,
                    peg_multiplier_after: old_record.peg_multiplier_after,
                    base_asset_reserve_after: old_record.base_asset_reserve_after,
                    quote_asset_reserve_after: old_record.quote_asset_reserve_after,
                    sqrt_k_after: old_record.sqrt_k_after,
                    base_asset_amount_long: old_record.base_asset_amount_long,
                    base_asset_amount_short: old_record.base_asset_amount_short,
                    base_asset_amount: old_record.base_asset_amount,
                    open_interest: old_record.open_interest,
                    total_fee: old_record.total_fee,
                    total_fee_minus_distributions: old_record.total_fee_minus_distributions,
                    adjustment_cost: old_record.adjustment_cost,
                    oracle_price: 0,
                    trade_record: 0,
                    padding: [0; 5],
                };
                extended_curve_history.append(new_record);
            }
        }

        let state = &mut ctx.accounts.state;
        state.extended_curve_history = ctx.accounts.extended_curve_history.key();
        Ok(())
    }

    pub fn update_margin_ratio(
        ctx: Context<AdminUpdateState>,
        margin_ratio_initial: u128,
        margin_ratio_partial: u128,
        margin_ratio_maintenance: u128,
    ) -> ProgramResult {
        ctx.accounts.state.margin_ratio_initial = margin_ratio_initial;
        ctx.accounts.state.margin_ratio_partial = margin_ratio_partial;
        ctx.accounts.state.margin_ratio_maintenance = margin_ratio_maintenance;
        Ok(())
    }

    pub fn update_partial_liquidation_close_percentage(
        ctx: Context<AdminUpdateState>,
        numerator: u128,
        denominator: u128,
    ) -> ProgramResult {
        ctx.accounts
            .state
            .partial_liquidation_close_percentage_numerator = numerator;
        ctx.accounts
            .state
            .partial_liquidation_close_percentage_denominator = denominator;
        Ok(())
    }

    pub fn update_partial_liquidation_penalty_percentage(
        ctx: Context<AdminUpdateState>,
        numerator: u128,
        denominator: u128,
    ) -> ProgramResult {
        ctx.accounts
            .state
            .partial_liquidation_penalty_percentage_numerator = numerator;
        ctx.accounts
            .state
            .partial_liquidation_penalty_percentage_denominator = denominator;
        Ok(())
    }

    pub fn update_full_liquidation_penalty_percentage(
        ctx: Context<AdminUpdateState>,
        numerator: u128,
        denominator: u128,
    ) -> ProgramResult {
        ctx.accounts
            .state
            .full_liquidation_penalty_percentage_numerator = numerator;
        ctx.accounts
            .state
            .full_liquidation_penalty_percentage_denominator = denominator;
        Ok(())
    }

    pub fn update_partial_liquidation_liquidator_share_denominator(
        ctx: Context<AdminUpdateState>,
        denominator: u64,
    ) -> ProgramResult {
        ctx.accounts
            .state
            .partial_liquidation_liquidator_share_denominator = denominator;
        Ok(())
    }

    pub fn update_full_liquidation_liquidator_share_denominator(
        ctx: Context<AdminUpdateState>,
        denominator: u64,
    ) -> ProgramResult {
        ctx.accounts
            .state
            .full_liquidation_liquidator_share_denominator = denominator;
        Ok(())
    }

    pub fn update_fee(ctx: Context<AdminUpdateState>, fees: FeeStructure) -> ProgramResult {
        ctx.accounts.state.fee_structure = fees;
        Ok(())
    }

    pub fn update_oracle_guard_rails(
        ctx: Context<AdminUpdateState>,
        oracle_guard_rails: OracleGuardRails,
    ) -> ProgramResult {
        ctx.accounts.state.oracle_guard_rails = oracle_guard_rails;
        Ok(())
    }

    #[access_control(
        market_initialized(&ctx.accounts.markets, market_index)
    )]
    pub fn update_market_oracle(
        ctx: Context<AdminUpdateMarket>,
        market_index: u64,
        oracle: Pubkey,
        oracle_source: OracleSource,
    ) -> ProgramResult {
        let market =
            &mut ctx.accounts.markets.load_mut()?.markets[Markets::index_from_u64(market_index)];
        market.amm.oracle = oracle;
        market.amm.oracle_source = oracle_source;
        Ok(())
    }

    #[access_control(
        market_initialized(&ctx.accounts.markets, market_index)
    )]
    pub fn update_market_minimum_trade_size(
        ctx: Context<AdminUpdateMarket>,
        market_index: u64,
        minimum_trade_size: u128,
    ) -> ProgramResult {
        let market =
            &mut ctx.accounts.markets.load_mut()?.markets[Markets::index_from_u64(market_index)];
        market.amm.minimum_trade_size = minimum_trade_size;
        Ok(())
    }

    pub fn update_admin(ctx: Context<AdminUpdateState>, admin: Pubkey) -> ProgramResult {
        ctx.accounts.state.admin = admin;
        Ok(())
    }

    pub fn update_whitelist_mint(
        ctx: Context<AdminUpdateState>,
        whitelist_mint: Pubkey,
    ) -> ProgramResult {
        ctx.accounts.state.whitelist_mint = whitelist_mint;
        Ok(())
    }

    pub fn update_discount_mint(
        ctx: Context<AdminUpdateState>,
        discount_mint: Pubkey,
    ) -> ProgramResult {
        ctx.accounts.state.discount_mint = discount_mint;
        Ok(())
    }

    pub fn update_max_deposit(ctx: Context<AdminUpdateState>, max_deposit: u128) -> ProgramResult {
        ctx.accounts.state.max_deposit = max_deposit;
        Ok(())
    }

    pub fn update_exchange_paused(
        ctx: Context<AdminUpdateState>,
        exchange_paused: bool,
    ) -> ProgramResult {
        ctx.accounts.state.exchange_paused = exchange_paused;
        Ok(())
    }

    pub fn disable_admin_controls_prices(ctx: Context<AdminUpdateState>) -> ProgramResult {
        ctx.accounts.state.admin_controls_prices = false;
        Ok(())
    }

    pub fn update_funding_paused(
        ctx: Context<AdminUpdateState>,
        funding_paused: bool,
    ) -> ProgramResult {
        ctx.accounts.state.funding_paused = funding_paused;
        Ok(())
    }
}

fn market_initialized(markets: &AccountLoader<Markets>, market_index: u64) -> Result<()> {
    if !markets.load()?.markets[Markets::index_from_u64(market_index)].initialized {
        return Err(ErrorCode::MarketIndexNotInitialized.into());
    }
    Ok(())
}

fn valid_oracle_for_market(
    oracle: &AccountInfo,
    markets: &AccountLoader<Markets>,
    market_index: u64,
) -> Result<()> {
    if !markets.load()?.markets[Markets::index_from_u64(market_index)]
        .amm
        .oracle
        .eq(oracle.key)
    {
        return Err(ErrorCode::InvalidOracle.into());
    }
    Ok(())
}

fn exchange_not_paused(state: &Box<Account<State>>) -> Result<()> {
    if state.exchange_paused {
        return Err(ErrorCode::ExchangePaused.into());
    }
    Ok(())
}

fn admin_controls_prices(state: &Box<Account<State>>) -> Result<()> {
    if !state.admin_controls_prices {
        return Err(ErrorCode::AdminControlsPricesDisabled.into());
    }
    Ok(())
}<|MERGE_RESOLUTION|>--- conflicted
+++ resolved
@@ -855,16 +855,6 @@
 
         // Collect data about market before trade is executed so that it can be stored in trade history
         let mark_price_before = market.amm.mark_price()?;
-<<<<<<< HEAD
-        let (oracle_price, _, oracle_mark_spread_pct_before) =
-            amm::calculate_oracle_mark_spread_pct(
-                &market.amm,
-                &ctx.accounts.oracle,
-                0,
-                clock_slot,
-                Some(mark_price_before),
-            )?;
-=======
         let (_, _, oracle_mark_spread_pct_before) = amm::calculate_oracle_mark_spread_pct(
             &market.amm,
             &ctx.accounts.oracle,
@@ -872,7 +862,6 @@
             clock_slot,
             Some(mark_price_before),
         )?;
->>>>>>> 5decf31d
         let direction_to_close =
             math::position::direction_to_close_position(market_position.base_asset_amount);
         let (quote_asset_amount, base_asset_amount) =
@@ -960,11 +949,7 @@
         // Trade fails if the trade is risk increasing and it pushes to mark price too far
         // away from the oracle price
         let is_oracle_mark_too_divergent_before = amm::is_oracle_mark_too_divergent(
-<<<<<<< HEAD
-            oracle_mark_spread_pct_after,
-=======
             oracle_mark_spread_pct_before,
->>>>>>> 5decf31d
             &ctx.accounts.state.oracle_guard_rails.price_divergence,
         )?;
         let is_oracle_mark_too_divergent_after = amm::is_oracle_mark_too_divergent(
@@ -1372,11 +1357,7 @@
 
         // The admin can move fees from the insurance fund back to the protocol so that money in
         // the insurance fund can be used to make market more optimal
-<<<<<<< HEAD
-        // 100% goes to user fee pool (symmetric funding, repeg, and k adjustments) 
-=======
         // 100% goes to user fee pool (symmetric funding, repeg, and k adjustments)
->>>>>>> 5decf31d
         market.amm.total_fee_minus_distributions = market
             .amm
             .total_fee_minus_distributions
