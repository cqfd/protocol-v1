pub mod history;
pub mod market;
<<<<<<< HEAD
pub mod order_state;
=======
#[allow(clippy::module_inception)]
>>>>>>> 6039f803
pub mod state;
pub mod user;
pub mod user_orders;<|MERGE_RESOLUTION|>--- conflicted
+++ resolved
@@ -1,10 +1,7 @@
 pub mod history;
 pub mod market;
-<<<<<<< HEAD
 pub mod order_state;
-=======
 #[allow(clippy::module_inception)]
->>>>>>> 6039f803
 pub mod state;
 pub mod user;
 pub mod user_orders;