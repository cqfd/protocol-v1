--- conflicted
+++ resolved
@@ -49,16 +49,11 @@
 
 impl MarketPosition {
     pub fn is_for(&self, market_index: u64) -> bool {
-<<<<<<< HEAD
-        return self.market_index == market_index
-            && (self.is_open_position() || self.has_open_order());
+        self.market_index == market_index && (self.is_open_position() || self.has_open_order())
     }
 
     pub fn is_available(&self) -> bool {
         return !self.is_open_position() && !self.has_open_order();
-=======
-        self.market_index == market_index && self.is_open_position()
->>>>>>> 6039f803
     }
 
     pub fn is_open_position(&self) -> bool {
