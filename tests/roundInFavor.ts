import * as anchor from '@project-serum/anchor';
import { assert } from 'chai';
import BN from 'bn.js';

import { Program, Wallet } from '@project-serum/anchor';

import { Keypair } from '@solana/web3.js';

import {
	Admin,
	ClearingHouse,
	MAX_LEVERAGE,
	PositionDirection,
} from '../sdk/src';

import { Markets } from '../sdk/src/constants/markets';

import { mockOracle, mockUSDCMint, mockUserUSDCAccount } from './testHelpers';
import { FeeStructure } from '../sdk';

const calculateTradeAmount = (amountOfCollateral: BN) => {
	const ONE_MANTISSA = new BN(100000);
	const fee = ONE_MANTISSA.div(new BN(1000));
	const tradeAmount = amountOfCollateral
		.mul(MAX_LEVERAGE)
		.mul(ONE_MANTISSA.sub(MAX_LEVERAGE.mul(fee)))
		.div(ONE_MANTISSA);
	return tradeAmount;
};

describe('round in favor', () => {
	const provider = anchor.Provider.local();
	const connection = provider.connection;
	anchor.setProvider(provider);
	const chProgram = anchor.workspace.ClearingHouse as Program;

	let usdcMint;

	let primaryClearingHouse: Admin;

	// ammInvariant == k == x * y
	const ammInitialQuoteAssetReserve = new anchor.BN(17 * 10 ** 13);
	const ammInitialBaseAssetReserve = new anchor.BN(17 * 10 ** 13);

	const usdcAmount = new BN(9999 * 10 ** 3);

	before(async () => {
		usdcMint = await mockUSDCMint(provider);

		primaryClearingHouse = Admin.from(
			connection,
			provider.wallet,
			chProgram.programId
		);
		await primaryClearingHouse.initialize(usdcMint.publicKey, true);
		await primaryClearingHouse.subscribe();

		const solUsd = await mockOracle(63000);
		const periodicity = new BN(60 * 60); // 1 HOUR

		await primaryClearingHouse.initializeMarket(
			Markets[0].marketIndex,
			solUsd,
			ammInitialBaseAssetReserve,
			ammInitialQuoteAssetReserve,
			periodicity,
			new BN(63000000)
		);

		const newFeeStructure: FeeStructure = {
			feeNumerator: new BN(0),
			feeDenominator: new BN(1),
			discountTokenTiers: {
				firstTier: {
					minimumBalance: new BN(1),
					discountNumerator: new BN(1),
					discountDenominator: new BN(1),
				},
				secondTier: {
					minimumBalance: new BN(1),
					discountNumerator: new BN(1),
					discountDenominator: new BN(1),
				},
				thirdTier: {
					minimumBalance: new BN(1),
					discountNumerator: new BN(1),
					discountDenominator: new BN(1),
				},
				fourthTier: {
					minimumBalance: new BN(1),
					discountNumerator: new BN(1),
					discountDenominator: new BN(1),
				},
			},
			referralDiscount: {
				referrerRewardNumerator: new BN(1),
				referrerRewardDenominator: new BN(1),
				refereeDiscountNumerator: new BN(1),
				refereeDiscountDenominator: new BN(1),
			},
		};

		await primaryClearingHouse.updateFee(newFeeStructure);
	});

	after(async () => {
		await primaryClearingHouse.unsubscribe();
	});

	it('short', async () => {
		const keypair = new Keypair();
		await provider.connection.requestAirdrop(keypair.publicKey, 10 ** 9);
		const wallet = new Wallet(keypair);
		const userUSDCAccount = await mockUserUSDCAccount(
			usdcMint,
			usdcAmount,
			provider,
			keypair.publicKey
		);
		const clearingHouse = ClearingHouse.from(
			connection,
			wallet,
			chProgram.programId
		);
		await clearingHouse.subscribe();
		const [, userAccountPublicKey] =
			await clearingHouse.initializeUserAccountAndDepositCollateral(
				usdcAmount,
				userUSDCAccount.publicKey
			);

		const marketIndex = new BN(0);
		await clearingHouse.openPosition(
			PositionDirection.SHORT,
			calculateTradeAmount(usdcAmount),
			marketIndex,
			new BN(0)
		);

		let user: any = await primaryClearingHouse.program.account.user.fetch(
			userAccountPublicKey
		);
		assert(user.collateral.eq(new BN(9999000)));

		await clearingHouse.closePosition(marketIndex);

		user = await primaryClearingHouse.program.account.user.fetch(
			userAccountPublicKey
		);
<<<<<<< HEAD
		assert(user.collateral.eq(new BN(9974025)));
=======

		assert(user.collateral.eq(new BN(9999000)));
>>>>>>> d91443a3
	});

	it('long', async () => {
		const keypair = new Keypair();
		await provider.connection.requestAirdrop(keypair.publicKey, 10 ** 9);
		const wallet = new Wallet(keypair);
		const userUSDCAccount = await mockUserUSDCAccount(
			usdcMint,
			usdcAmount,
			provider,
			keypair.publicKey
		);
		const clearingHouse = ClearingHouse.from(
			connection,
			wallet,
			chProgram.programId
		);
		await clearingHouse.subscribe();

		const [, userAccountPublicKey] =
			await clearingHouse.initializeUserAccountAndDepositCollateral(
				usdcAmount,
				userUSDCAccount.publicKey
			);

		const marketIndex = new BN(0);
		await clearingHouse.openPosition(
			PositionDirection.LONG,
			calculateTradeAmount(usdcAmount),
			marketIndex,
			new BN(0)
		);

		let user: any = await primaryClearingHouse.program.account.user.fetch(
			userAccountPublicKey
		);
		assert(user.collateral.eq(new BN(9999000)));

		await clearingHouse.closePosition(marketIndex);

		user = await primaryClearingHouse.program.account.user.fetch(
			userAccountPublicKey
		);
<<<<<<< HEAD
		assert(user.collateral.eq(new BN(9960975)));
=======

		assert(user.collateral.eq(new BN(9998999)));
>>>>>>> d91443a3
	});
});<|MERGE_RESOLUTION|>--- conflicted
+++ resolved
@@ -147,12 +147,7 @@
 		user = await primaryClearingHouse.program.account.user.fetch(
 			userAccountPublicKey
 		);
-<<<<<<< HEAD
-		assert(user.collateral.eq(new BN(9974025)));
-=======
-
 		assert(user.collateral.eq(new BN(9999000)));
->>>>>>> d91443a3
 	});
 
 	it('long', async () => {
@@ -196,11 +191,6 @@
 		user = await primaryClearingHouse.program.account.user.fetch(
 			userAccountPublicKey
 		);
-<<<<<<< HEAD
-		assert(user.collateral.eq(new BN(9960975)));
-=======
-
 		assert(user.collateral.eq(new BN(9998999)));
->>>>>>> d91443a3
 	});
 });